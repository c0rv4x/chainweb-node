--- conflicted
+++ resolved
@@ -312,11 +312,10 @@
     withRocksDb rocksDbDir modernDefaultOptions $ \rocksDb -> do
         logFunctionText logger Info $ "opened rocksdb in directory " <> sshow rocksDbDir
         logFunctionText logger Info $ "backup config: " <> sshow (_configBackup cwConf)
-<<<<<<< HEAD
         withChainweb cwConf logger rocksDb pactDbDir dbBackupsDir (_nodeConfigResetChainDbs conf) $ \case
             Replayed _ _ -> return ()
             StartedChainweb cw ->
-                mapConcurrently_ id
+                concurrentlies
                     [ runChainweb cw
                     -- we should probably push 'onReady' deeper here but this should be ok
                     , runCutMonitor (_chainwebLogger cw) (_cutResCutDb $ _chainwebCutResources cw)
@@ -324,16 +323,7 @@
                     , runRtsMonitor (_chainwebLogger cw)
                     , runBlockUpdateMonitor (_chainwebLogger cw) (_cutResCutDb $ _chainwebCutResources cw)
                     ]
-=======
-        withChainweb cwConf logger rocksDb pactDbDir dbBackupsDir (_nodeConfigResetChainDbs conf) $ \cw -> concurrentlies_
-            [ runChainweb cw
-            -- we should probably push 'onReady' deeper here but this should be ok
-            , runCutMonitor (_chainwebLogger cw) (_cutResCutDb $ _chainwebCutResources cw)
-            , runQueueMonitor (_chainwebLogger cw) (_cutResCutDb $ _chainwebCutResources cw)
-            , runRtsMonitor (_chainwebLogger cw)
-            , runBlockUpdateMonitor (_chainwebLogger cw) (_cutResCutDb $ _chainwebCutResources cw)
-            ]
->>>>>>> 6e5d32bc
+
   where
     cwConf = _nodeConfigChainweb conf
 
