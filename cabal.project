--- conflicted
+++ resolved
@@ -59,12 +59,7 @@
 source-repository-package
     type: git
     location: https://github.com/kadena-io/pact.git
-<<<<<<< HEAD
-    tag: 67c5cc99a5e0f110d0eb9dbccea160690df24832
-    --sha256: 0sax1di8mz7afslxn74m62z4irn3jjgqhmrwjf1kng7jqgbzd48d
-=======
     tag: f49f8d911538978e85eedbbaf24354bf5206979a
->>>>>>> ff0ebd2b
 
 source-repository-package
     type: git
