packages: chainweb.cabal

debug-info: True

-- -------------------------------------------------------------------------- --
-- Platform specific locations of external libraries

if os(darwin)
    if arch(aarch64)
        package *
            extra-include-dirs:
                /opt/homebrew/include
                /opt/homebrew/opt/openssl/include
            extra-lib-dirs:
                /opt/homebrew/lib
                /opt/homebrew/opt/openssl/lib
    else
        package *
            extra-include-dirs:
                /opt/local/include
                /usr/local/opt/openssl/include
            extra-lib-dirs:
                /opt/local/lib
                /usr/local/opt/openssl/lib/

-- -------------------------------------------------------------------------- --
-- Package Specific Build Settings

package chainweb
    tests: True
    benchmarks: True

package pact
    ghc-options: -Wwarn
    optimization: True
    -- avoid conflict with cryptonite during linking
    flags: +cryptonite-ed25519 -build-tool

package rocksdb-haskell-kadena
    ghc-options: -Wwarn -optc-w -optcxx-w

package cryptonite
    flags: +support_pclmuldq

package vault
    documentation: false

package yet-another-logger
    flags: -tbmqueue

-- -------------------------------------------------------------------------- --
-- Source Repository Packages
--
-- In order to determine proper sha256 value each time the revision is
-- changed, please run the following command:
--
--   nix-prefetch-git --url <location> --rev <tag>

source-repository-package
    type: git
    location: https://github.com/kadena-io/pact.git
<<<<<<< HEAD
    tag: 8d05b330e7d3bb21a1814ea1ce3de37884b0cf48
    --sha256: 083fv8zzkfy7hxz4194qb8fjaw7manwqzwfwnb5mng5qpmm3g2z8

source-repository-package
    type: git
    location: https://github.com/kadena-io/pact-json.git
    tag: 96e35f1f37f4dcfebdc0fea281e2f93746ac3060
    --sha256: 1i66skmwr9r790n2lprdif6jqkn36a2p2w48n51sq189vlhw0rk5
=======
    tag: 2c295ca3c50e0f521c2fb636085107f802f27d92
    --sha256: 1jjjdmyj4w84djc6zwwdbx6435rxb4p9s5ym5szfvmcfx7kdzkic
>>>>>>> 7d069653

source-repository-package
    type: git
    location: https://github.com/kadena-io/chainweb-storage.git
    tag: 4b45c1ab9c070c6d16a058bcbab0c06ac0fb6d4e
    --sha256: 0m6c7kl6x5a3k02q2i7qzfx91kxz19dzav0piqfxra52bq0x3sm6

source-repository-package
    type: git
    location: https://github.com/kadena-io/rocksdb-haskell.git
    tag: b35d82bad2194a916c821457069388410662b58c
    --sha256: 0p60xjqv7ayy6vh263id6l2fpa4rr95vnhisa691ix9h8rnwc7hk

source-repository-package
    type: git
    location: https://github.com/kadena-io/rosetta.git
    tag: 6c8dd2eea1f6d0dba925646dbcb6e07feeccbfd5
    --sha256: 19pjy06xrx2siggzybcmly0qaq4ds3yzxcsvqwgs4qh9kkzh0kqh

source-repository-package
    type: git
    location: https://github.com/kadena-io/kadena-ethereum-bridge.git
    tag: a0fde0d7066e676288ee3f6e52cdc7edbd48af9d
    --sha256: 1ph65jak6188yrfp519pi18gdjgprmgi07z9s8sld7mn1dw8sc9g

source-repository-package
    type: git
    location: https://github.com/kadena-io/wai-middleware-validation.git
    tag: f783ba7fc52e161b245d82acadffc4517bc8cdf5
    --sha256: 182yffj2rbv2asmq589r16mb45q9d0gvdhsxvsnmjyw89dcpyadn

source-repository-package
  type: git
  location: https://github.com/chessai/dyna
  tag: f596ea2cc23908fe364569499948c58061fbaa74
  --sha256: 16p28bgcadnd9dimny1syias3bap0v6x8dz15bqrxg7ws63ay1rz

-- Required for GHC-9:

-- ixset-typed FIX (no PR yet)
source-repository-package
    type: git
    location: https://github.com/larskuhtz/ixset-typed
    tag: d8019c3404d6f3b3c0b0416e9899cfdf614ef425
    --sha256: 09msayidg23rsdz97fcfqqalm4pbawx3c1qihgab8hnlmjxby103

-- Inherited from pact:
source-repository-package
    type: git
    location: https://github.com/hackage-package-forks/trifecta
    tag: f991ffb74a1a1ab86f14e751d7c4f4ba549785b3
    --sha256: 0flnwyjm40zcssq5xfn9h5p24f07npgapr6cx1ni43vx0sbjkqlv

-- Required for GHC-9.6

-- patch merged to master. Will be available in the next version of streaming
source-repository-package
    type: git
    location: https://github.com/haskell-streaming/streaming
    tag: 0c815bf9043d0f0cbda92b80ef791892e2b7fb43
    --sha256: 0q01mvag2f2xw8dnk6v7dq26gw8zvskgax39ljbf7pblm6n2c4wk

-- Patch merged into master (upcoming verison 10.0). We are currently using 9.2
source-repository-package
    type: git
    location: https://github.com/larskuhtz/sbv
    tag: b66e3a04c20f753213fe7e5115a95b3fe34109f9
    --sha256: 0dca5pl56nz8ijnqavnpxw5f47qmpalszd5w0ag8bq3fd0l3839m

-- -------------------------------------------------------------------------- --
-- Relaxed Bounds

-- GHC-9:

allow-newer: token-bucket:*
allow-newer: ixset-typed:*

-- TODO: I think this fixed?
allow-newer: rosetta:*

-- Servant is notoriously forcing outdated upper bounds onto its users.
-- It is usually safe to just ignore those.
--
allow-newer: servant-server:*
allow-newer: servant-client-core:*
allow-newer: servant-client:*
allow-newer: servant:*

-- GHC-9.6
-- these are more liberal than necessary, but since everything works fine
-- with this there's no reason to constrain it more than necessary.
allow-newer: *:base
allow-newer: *:tempalte-haskell
allow-newer: *:ghc-prim

-- wai-middleware-validation dependencies

allow-newer: wai-middleware-validation:*
allow-newer: validation:*
allow-newer: these:*
allow-newer: regex-base:*
allow-newer: regex-tdfa:*
allow-newer: base-compat-batteries:*

-- -------------------------------------------------------------------------- --
-- Upper Bounds

-- required by pact
-- these upper bounds are required in order to not break payload validation
constraints: base16-bytestring <1
constraints: prettyprinter <1.6.1
constraints: base64-bytestring <1.1

-- we have to add these because the old versions that we use would prevent
-- use to use recent versions of other packages
allow-newer: base64-bytestring:*
allow-newer: base16-bytestring:*

<<<<<<< HEAD
-- other pact induced bounds (not relevant for on-chain semantics)
-- constraints: megaparsec <9.3
allow-newer: prettyprinter:*
=======
-- contiguous depends on primitive-unlifted, newer versions of which
-- require GHC >= 9.4
constraints: contiguous == 0.6.2.0
constraints: run-st == 0.1.1.0

-- -------------------------------------------------------------------------- --
-- direct-sqlite 2.3.27

-- TODO remove once the bounds are upgraded in pact.
allow-newer: pact:direct-sqlite
>>>>>>> 7d069653
<|MERGE_RESOLUTION|>--- conflicted
+++ resolved
@@ -59,7 +59,6 @@
 source-repository-package
     type: git
     location: https://github.com/kadena-io/pact.git
-<<<<<<< HEAD
     tag: 8d05b330e7d3bb21a1814ea1ce3de37884b0cf48
     --sha256: 083fv8zzkfy7hxz4194qb8fjaw7manwqzwfwnb5mng5qpmm3g2z8
 
@@ -68,10 +67,6 @@
     location: https://github.com/kadena-io/pact-json.git
     tag: 96e35f1f37f4dcfebdc0fea281e2f93746ac3060
     --sha256: 1i66skmwr9r790n2lprdif6jqkn36a2p2w48n51sq189vlhw0rk5
-=======
-    tag: 2c295ca3c50e0f521c2fb636085107f802f27d92
-    --sha256: 1jjjdmyj4w84djc6zwwdbx6435rxb4p9s5ym5szfvmcfx7kdzkic
->>>>>>> 7d069653
 
 source-repository-package
     type: git
@@ -190,19 +185,8 @@
 allow-newer: base64-bytestring:*
 allow-newer: base16-bytestring:*
 
-<<<<<<< HEAD
 -- other pact induced bounds (not relevant for on-chain semantics)
 -- constraints: megaparsec <9.3
 allow-newer: prettyprinter:*
-=======
--- contiguous depends on primitive-unlifted, newer versions of which
--- require GHC >= 9.4
-constraints: contiguous == 0.6.2.0
-constraints: run-st == 0.1.1.0
 
--- -------------------------------------------------------------------------- --
--- direct-sqlite 2.3.27
-
--- TODO remove once the bounds are upgraded in pact.
-allow-newer: pact:direct-sqlite
->>>>>>> 7d069653
+-- allow-newer: pact:direct-sqlite