--- conflicted
+++ resolved
@@ -79,10 +79,7 @@
 import Control.Lens hiding ((.=))
 import Control.Monad
 import Control.Monad.Catch
-<<<<<<< HEAD
-=======
 import Control.Monad.Writer
->>>>>>> ebfc92f5
 
 import qualified Data.Attoparsec.Text as A
 import qualified Data.ByteString as B
