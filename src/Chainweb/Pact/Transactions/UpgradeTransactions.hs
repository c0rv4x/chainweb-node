--- conflicted
+++ resolved
@@ -62,11 +62,7 @@
   0 -> MNKAD.transactions -- just remeds
   c | c >= 1, c <= 19 -> return []
   c -> internalError $ "Invalid devnet chain id: " <> sshow c
-<<<<<<< HEAD
-twentyChainUpgradeTransactions _ _ = return []
-=======
 twentyChainUpgradeTransactions _ _ = return []
 
 coinV3Transactions :: IO [ChainwebTransaction]
-coinV3Transactions = CoinV3.transactions
->>>>>>> 84f1de35
+coinV3Transactions = CoinV3.transactions