--- conflicted
+++ resolved
@@ -12,74 +12,90 @@
 -- Stability: experimental
 --
 -- Chainweb / Pact Types module for various database backends
-
 module Chainweb.Pact.Backend.Types
-  ( PactDbConfig(..) , pdbcGasLimit , pdbcGasRate , pdbcLogDir , pdbcPersistDir , pdbcPragmas
-  , PactDbState(..) , pdbsCommandConfig , pdbsDbEnv, pdbsState
-  , usage
-  , CheckpointEnv(..), cpeCheckpointStore , cpeCommandConfig, cpeCheckpointer, cpeLogger, cpeGasEnv
-  , CheckpointEnv'(..)
-  , CheckpointData(..), cpPactDbEnv, cpRefStore, cpPacts
-  , Checkpointer(..), cRestore, cPrepare, cSave
-  , Env'(..)
-  , OpMode(..)
-  , PactDbBackend
-  ) where
+    ( PactDbConfig(..)
+    , pdbcGasLimit
+    , pdbcGasRate
+    , pdbcLogDir
+    , pdbcPersistDir
+    , pdbcPragmas
+    , PactDbState(..)
+    , pdbsCommandConfig
+    , pdbsDbEnv
+    , pdbsState
+    , usage
+    , CheckpointEnv(..)
+    , cpeCheckpointStore
+    , cpeCommandConfig
+    , cpeCheckpointer
+    , cpeLogger
+    , cpeGasEnv
+    , CheckpointEnv'(..)
+    , CheckpointData(..)
+    , cpPactDbEnv
+    , cpRefStore
+    , cpPacts
+    , Checkpointer(..)
+    , cRestore
+    , cPrepare
+    , cSave
+    , Env'(..)
+    , OpMode(..)
+    , PactDbBackend
+    ) where
 
 import qualified Chainweb.BlockHeader as C
 
-import qualified Pact.Types.Runtime as P
 import qualified Pact.Interpreter as P
 import qualified Pact.Persist.Pure as P
 import qualified Pact.Persist.SQLite as P
 import qualified Pact.PersistPactDb as P
 import qualified Pact.Types.Logger as P
+import qualified Pact.Types.Runtime as P
 import qualified Pact.Types.Server as P
 
 import Control.Lens
+import Control.Monad.State
 import Data.Aeson
-<<<<<<< HEAD
-import GHC.Generics
-import Data.Map.Strict (Map)
-import qualified Data.Map.Strict as M
-import Data.HashMap.Strict (HashMap)
-import Data.IORef
-import Control.Monad.State
-=======
 import Data.HashMap.Strict (HashMap)
 import Data.IORef
 import Data.Map.Strict (Map)
+import qualified Data.Map.Strict as M
 import GHC.Generics
->>>>>>> b395cda1
 
-class PactDbBackend e where
+class PactDbBackend e
 
-instance PactDbBackend P.PureDb where
-instance PactDbBackend P.SQLite where
+instance PactDbBackend P.PureDb
 
-data Env' = forall a. PactDbBackend a => Env' (P.PactDbEnv (P.DbEnv a))
+instance PactDbBackend P.SQLite
 
+data Env' =
+    forall a. PactDbBackend a =>
+              Env' (P.PactDbEnv (P.DbEnv a))
 
 data PactDbState = PactDbState
-  { _pdbsCommandConfig :: P.CommandConfig
-  , _pdbsDbEnv :: Env'
-  , _pdbsState :: P.CommandState
-  }
+    { _pdbsCommandConfig :: P.CommandConfig
+    , _pdbsDbEnv :: Env'
+    , _pdbsState :: P.CommandState
+    }
+
 makeLenses ''PactDbState
 
-data PactDbConfig = PactDbConfig {
-  _pdbcPersistDir :: Maybe FilePath,
-  _pdbcLogDir :: FilePath,
-  _pdbcPragmas :: [P.Pragma],
-  _pdbcGasLimit :: Maybe Int,
-  _pdbcGasRate :: Maybe Int
-  } deriving (Eq,Show,Generic)
+data PactDbConfig = PactDbConfig
+    { _pdbcPersistDir :: Maybe FilePath
+    , _pdbcLogDir :: FilePath
+    , _pdbcPragmas :: [P.Pragma]
+    , _pdbcGasLimit :: Maybe Int
+    , _pdbcGasRate :: Maybe Int
+    } deriving (Eq, Show, Generic)
+
 instance FromJSON PactDbConfig
+
 makeLenses ''PactDbConfig
 
 usage :: String
 usage =
-  "Config file is YAML format with the following properties: \n\
+    "Config file is YAML format with the following properties: \n\
   \persistDir - Directory for database files. \n\
   \logDir     - Directory for HTTP logs \n\
   \pragmas    - SQLite pragmas to use with persistence DBs \n\
@@ -88,39 +104,44 @@
   \\n"
 
 data OpMode
-  = NewBlock
-  | Validation
+    = NewBlock
+    | Validation
 
 data CheckpointData = CheckpointData
-  { _cpPactDbEnv :: Env'
-  , _cpRefStore :: P.RefStore
-  , _cpPacts :: Map P.TxId P.CommandPact
-  }
+    { _cpPactDbEnv :: Env'
+    , _cpRefStore :: P.RefStore
+    , _cpPacts :: Map P.TxId P.CommandPact
+    }
 
 makeLenses ''CheckpointData
 
 data Checkpointer c = Checkpointer
-  { _cRestore :: C.BlockHeight -> P.Hash -> StateT (c, M.Map (C.BlockHeight, P.Hash) c) IO ()
-  , _cPrepare :: C.BlockHeight -> P.Hash -> OpMode -> StateT (c, M.Map (C.BlockHeight, P.Hash) c) IO (Either String CheckpointData)
-  , _cSave :: C.BlockHeight -> P.Hash -> CheckpointData -> OpMode -> StateT (c, M.Map (C.BlockHeight, P.Hash) c) IO ()
-  }
+    { _cRestore :: C.BlockHeight -> P.Hash -> StateT (c, M.Map (C.BlockHeight, P.Hash) c) IO ()
+    , _cPrepare :: C.BlockHeight -> P.Hash -> OpMode -> StateT (c, M.Map (C.BlockHeight, P.Hash) c) IO (Either String CheckpointData)
+    , _cSave :: C.BlockHeight -> P.Hash -> CheckpointData -> OpMode -> StateT ( c
+                                                                              , M.Map ( C.BlockHeight
+                                                                                      , P.Hash) c) IO ()
+    }
 
 makeLenses ''Checkpointer
 
-class CheckpointServiceStore c where
+class CheckpointServiceStore c
 
-instance CheckpointServiceStore (HashMap (C.BlockHeight, P.Hash) CheckpointData) where
-instance CheckpointServiceStore (HashMap (C.BlockHeight, P.Hash) FilePath) where
+instance CheckpointServiceStore (HashMap (C.BlockHeight, P.Hash) CheckpointData)
+
+instance CheckpointServiceStore (HashMap (C.BlockHeight, P.Hash) FilePath)
 
 data CheckpointEnv c = CheckpointEnv
-  { _cpeCheckpointer    :: Checkpointer c
-  , _cpeCommandConfig   :: P.CommandConfig
-  , _cpeCheckpointStore :: IORef c
-  , _cpeCheckpointStoreIndex :: IORef (Map (C.BlockHeight, P.Hash) c)
-  , _cpeLogger :: P.Logger
-  , _cpeGasEnv :: P.GasEnv
-  }
+    { _cpeCheckpointer :: Checkpointer c
+    , _cpeCommandConfig :: P.CommandConfig
+    , _cpeCheckpointStore :: IORef c
+    , _cpeCheckpointStoreIndex :: IORef (Map (C.BlockHeight, P.Hash) c)
+    , _cpeLogger :: P.Logger
+    , _cpeGasEnv :: P.GasEnv
+    }
 
 makeLenses ''CheckpointEnv
 
-data CheckpointEnv' = forall c. CheckpointServiceStore c => CheckpointEnv' (CheckpointEnv c)+data CheckpointEnv' =
+    forall c. CheckpointServiceStore c =>
+              CheckpointEnv' (CheckpointEnv c)