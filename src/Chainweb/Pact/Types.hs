{-# LANGUAGE BangPatterns #-}
{-# LANGUAGE DeriveAnyClass #-}
{-# LANGUAGE DeriveGeneric #-}
{-# LANGUAGE DeriveTraversable #-}
{-# LANGUAGE DerivingStrategies #-}
{-# LANGUAGE FlexibleContexts #-}
{-# LANGUAGE GeneralizedNewtypeDeriving #-}
{-# LANGUAGE LambdaCase #-}
{-# LANGUAGE OverloadedStrings #-}
{-# LANGUAGE RankNTypes #-}
{-# LANGUAGE RecordWildCards #-}
{-# LANGUAGE ScopedTypeVariables #-}
{-# LANGUAGE StandaloneDeriving #-}
{-# LANGUAGE StrictData #-}
{-# LANGUAGE TemplateHaskell #-}
{-# LANGUAGE TypeFamilies #-}
-- |
-- Module: Chainweb.Pact.Types
-- Copyright: Copyright © 2018 Kadena LLC.
-- License: See LICENSE file
-- Maintainer: Mark Nichols <mark@kadena.io>
-- Stability: experimental
--
-- Pact Types module for Chainweb
--
module Chainweb.Pact.Types
  ( -- * Pact Db State
    PactDbStatePersist(..)
  , pdbspRestoreFile
  , pdbspPactDbState

    -- * Misc helpers
  , Transactions(..)
  , transactionCoinbase
  , transactionPairs

  , GasSupply(..)
  , GasId(..)
  , EnforceCoinbaseFailure(..)
  , CoinbaseUsePrecompiled(..)
  , cleanModuleCache

    -- * Transaction State
  , TransactionState(..)
  , txGasModel
  , txGasLimit
  , txGasUsed
  , txGasId
  , txLogs
  , txCache
  , txWarnings

    -- * Transaction Env
  , TransactionEnv(..)
  , txMode
  , txDbEnv
  , txLogger
  , txGasLogger
  , txPublicData
  , txSpvSupport
  , txNetworkId
  , txGasPrice
  , txRequestKey
  , txExecutionConfig

    -- * Transaction Execution Monad
  , TransactionM(..)
  , runTransactionM
  , evalTransactionM
  , execTransactionM

    -- * Pact Service Env
  , PactServiceEnv(..)
  , psMempoolAccess
  , psCheckpointer
  , psPdb
  , psBlockHeaderDb
  , psGasModel
  , psMinerRewards
  , psReorgLimit
  , psLocalRewindDepthLimit
  , psPreInsertCheckTimeout
  , psOnFatalError
  , psVersion
  , psLogger
  , psGasLogger
  , psAllowReadsInLocal
  , psIsBatch
  , psCheckpointerDepth
  , psBlockGasLimit
  , psChainId

  , getCheckpointer

    -- * TxContext
  , TxContext(..)
  , ctxToPublicData
  , ctxToPublicData'
  , ctxBlockHeader
  , ctxCurrentBlockHeight
  , ctxChainId
  , ctxVersion
  , getTxContext

    -- * Pact Service State
  , PactServiceState(..)
  , psStateValidated
  , psInitCache
  , psParentHeader
  , psSpvSupport

  -- * Module cache
  , ModuleCache(..)
  , filterModuleCacheByKey
  , moduleCacheToHashMap
  , moduleCacheFromHashMap
  , moduleCacheKeys
  , ModuleInitCache
  , getInitCache
  , updateInitCache

    -- * Pact Service Monad
  , PactServiceM(..)
  , runPactServiceM
  , evalPactServiceM
  , execPactServiceM

    -- * Logging with Pact logger

  , tracePactServiceM
  , tracePactServiceM'
  , pactLoggers
  , logg_
  , logInfo_
  , logWarn_
  , logError_
  , logDebug_
  , logg
  , logInfo
  , logWarn
  , logError
  , logDebug
  , logJsonTrace_
  , logJsonTrace
  , localLabel

    -- * types
  , TxTimeout(..)
  , ApplyCmdExecutionContext(..)
  , TxFailureLog(..)

  -- * miscellaneous
  , defaultOnFatalError
  , defaultReorgLimit
  , defaultLocalRewindDepthLimit
  , testPactServiceConfig
  , testBlockGasLimit
  , defaultModuleCacheLimit
  , catchesPactError
  , UnexpectedErrorPrinting(..)
  , defaultPreInsertCheckTimeout
  ) where

import Control.DeepSeq
import Control.Exception (asyncExceptionFromException, asyncExceptionToException)
import Control.Exception.Safe
import Control.Lens
import Control.Monad.Reader
import Control.Monad.State.Strict

import Data.Aeson hiding (Error,(.=))
import Data.Default (def)
import qualified Data.HashMap.Strict as HM
import Data.LogMessage
import Data.Set (Set)
import qualified Data.Map.Strict as M
import Data.Text (pack, unpack, Text)
import Data.Vector (Vector)

import GHC.Generics (Generic)

import System.LogLevel

-- internal pact modules

import Pact.Interpreter (PactDbEnv)
import qualified Pact.JSON.Encode as J
import qualified Pact.JSON.Legacy.HashMap as LHM
import Pact.Parse (ParsedDecimal)
import Pact.Types.ChainId (NetworkId)
import Pact.Types.ChainMeta
import Pact.Types.Command
import Pact.Types.Gas
import Pact.Types.Names
import Pact.Types.Persistence (ExecutionMode, TxLogJson)
import Pact.Types.Pretty (viaShow)
import Pact.Types.Runtime (ExecutionConfig(..), ModuleData(..), PactWarning, PactError(..), PactErrorType(..))
import Pact.Types.SPV
import Pact.Types.Term
import qualified Pact.Types.Logger as P

-- internal chainweb modules

import Chainweb.BlockCreationTime
import Chainweb.BlockHash
import Chainweb.BlockHeader
import Chainweb.BlockHeight
import Chainweb.BlockHeaderDB
import Chainweb.ChainId
import Chainweb.Mempool.Mempool (TransactionHash)
import Chainweb.Miner.Pact
import Chainweb.Logger
import Chainweb.Pact.Backend.DbCache
import Chainweb.Pact.Backend.Types
import Chainweb.Pact.Service.Types
import Chainweb.Payload.PayloadStore
import Chainweb.Time
import Chainweb.Transaction
import Chainweb.Utils
import Chainweb.Version
import Utils.Logging.Trace


data Transactions r = Transactions
    { _transactionPairs :: !(Vector (ChainwebTransaction, r))
    , _transactionCoinbase :: !(CommandResult [TxLogJson])
    } deriving (Functor, Foldable, Traversable, Eq, Show, Generic, NFData)
makeLenses 'Transactions

data PactDbStatePersist = PactDbStatePersist
    { _pdbspRestoreFile :: !(Maybe FilePath)
    , _pdbspPactDbState :: !PactDbState
    }
makeLenses ''PactDbStatePersist

-- -------------------------------------------------------------------------- --
-- Coinbase output utils

-- | Indicates a computed gas charge (gas amount * gas price)
newtype GasSupply = GasSupply { _gasSupply :: ParsedDecimal }
   deriving (Eq,Ord)
   deriving newtype (Num,Real,Fractional,FromJSON)
instance Show GasSupply where show (GasSupply g) = show g

instance J.Encode GasSupply where
    build = J.build . _gasSupply

newtype GasId = GasId PactId deriving (Eq, Show)

-- | Whether to enforce coinbase failures, failing the block,
-- or be backward-compatible and allow.
-- Backward-compat fix is to enforce in new block, but ignore in validate.
--
newtype EnforceCoinbaseFailure = EnforceCoinbaseFailure Bool

-- | Always use precompiled templates in coinbase or use date rule.
newtype CoinbaseUsePrecompiled = CoinbaseUsePrecompiled Bool

-- -------------------------------------------------------------------------- --
-- Module Cache

-- | Block scoped Module Cache
--
newtype ModuleCache = ModuleCache { _getModuleCache :: LHM.HashMap ModuleName (ModuleData Ref, Bool) }
    deriving newtype (Semigroup, Monoid, NFData)

filterModuleCacheByKey
    :: (ModuleName -> Bool)
    -> ModuleCache
    -> ModuleCache
filterModuleCacheByKey f (ModuleCache c) = ModuleCache $
    LHM.fromList $ filter (f . fst) $ LHM.toList c
{-# INLINE filterModuleCacheByKey #-}

moduleCacheToHashMap
    :: ModuleCache
    -> HM.HashMap ModuleName (ModuleData Ref, Bool)
moduleCacheToHashMap (ModuleCache c) = HM.fromList $ LHM.toList c
{-# INLINE moduleCacheToHashMap #-}

moduleCacheFromHashMap
    :: HM.HashMap ModuleName (ModuleData Ref, Bool)
    -> ModuleCache
moduleCacheFromHashMap = ModuleCache . LHM.fromList . HM.toList
{-# INLINE moduleCacheFromHashMap #-}

moduleCacheKeys :: ModuleCache -> [ModuleName]
moduleCacheKeys (ModuleCache a) = fst <$> LHM.toList a
{-# INLINE moduleCacheKeys #-}

-- this can't go in Chainweb.Version.Guards because it causes an import cycle
-- it uses genesisHeight which is from BlockHeader which imports Guards
cleanModuleCache :: ChainwebVersion -> ChainId -> BlockHeight -> Bool
cleanModuleCache v cid bh =
  case v ^?! versionForks . at Chainweb217Pact . _Just . onChain cid of
    ForkAtBlockHeight bh' -> bh == bh'
    ForkAtGenesis -> bh == genesisHeight v cid
    ForkNever -> False

-- -------------------------------------------------------------------- --
-- Local vs. Send execution context flag

data ApplyCmdExecutionContext = ApplyLocal | ApplySend

-- -------------------------------------------------------------------- --
-- Tx Execution Service Monad

-- | Transaction execution state
--
data TransactionState = TransactionState
    { _txCache :: !ModuleCache
    , _txLogs :: ![TxLogJson]
    , _txGasUsed :: !Gas
    , _txGasId :: !(Maybe GasId)
    , _txGasModel :: !GasModel
    , _txWarnings :: !(Set PactWarning)
    }
makeLenses ''TransactionState

-- | Transaction execution env
--
data TransactionEnv logger db = TransactionEnv
    { _txMode :: !ExecutionMode
    , _txDbEnv :: !(PactDbEnv db)
    , _txLogger :: !logger
    , _txGasLogger :: !(Maybe logger)
    , _txPublicData :: !PublicData
    , _txSpvSupport :: !SPVSupport
    , _txNetworkId :: !(Maybe NetworkId)
    , _txGasPrice :: !GasPrice
    , _txRequestKey :: !RequestKey
    , _txGasLimit :: !Gas
    , _txExecutionConfig :: !ExecutionConfig
    }
makeLenses ''TransactionEnv

-- | The transaction monad used in transaction execute. The reader
-- environment is the a Pact command env, writer is a list of json-ified
-- tx logs, and transaction state consists of a module cache, gas env,
-- and log values.
--
newtype TransactionM logger db a = TransactionM
    { _unTransactionM
        :: ReaderT (TransactionEnv logger db) (StateT TransactionState IO) a
    } deriving newtype
      ( Functor, Applicative, Monad
      , MonadReader (TransactionEnv logger db)
      , MonadState TransactionState
      , MonadThrow, MonadCatch, MonadMask
      , MonadIO
      )

-- | Run a 'TransactionM' computation given some initial
-- reader and state values, returning the full range of
-- results in a strict tuple
--
runTransactionM
    :: forall logger db a
    . TransactionEnv logger db
      -- ^ initial reader env
    -> TransactionState
      -- ^ initial state
    -> TransactionM logger db a
      -- ^ computation to execute
    -> IO (T2 a TransactionState)
runTransactionM tenv txst act
    = view (from _T2)
    <$> runStateT (runReaderT (_unTransactionM act) tenv) txst

-- | Run a 'TransactionM' computation given some initial
-- reader and state values, discarding the final state.
--
evalTransactionM
    :: forall logger db a
    . TransactionEnv logger db
      -- ^ initial reader env
    -> TransactionState
      -- ^ initial state
    -> TransactionM logger db a
    -> IO a
evalTransactionM tenv txst act
    = evalStateT (runReaderT (_unTransactionM act) tenv) txst

-- | Run a 'TransactionM' computation given some initial
-- reader and state values, returning just the final state.
--
execTransactionM
    :: forall logger db a
    . TransactionEnv logger db
      -- ^ initial reader env
    -> TransactionState
      -- ^ initial state
    -> TransactionM logger db a
    -> IO TransactionState
execTransactionM tenv txst act
    = execStateT (runReaderT (_unTransactionM act) tenv) txst



-- | Pair parent header with transaction metadata.
-- In cases where there is no transaction/Command, 'PublicMeta'
-- default value is used.
data TxContext = TxContext
  { _tcParentHeader :: !ParentHeader
  , _tcPublicMeta :: !PublicMeta
  } deriving Show

-- -------------------------------------------------------------------- --
-- Pact Service Monad

data PactServiceEnv logger tbl = PactServiceEnv
    { _psMempoolAccess :: !(Maybe MemPoolAccess)
    , _psCheckpointer :: !(Checkpointer logger)
    , _psPdb :: !(PayloadDb tbl)
    , _psBlockHeaderDb :: !BlockHeaderDb
    , _psGasModel :: !(TxContext -> GasModel)
    , _psMinerRewards :: !MinerRewards
    , _psLocalRewindDepthLimit :: !RewindLimit
    -- ^ The limit of rewind's depth in the `execLocal` command.
    , _psPreInsertCheckTimeout :: !Micros
    -- ^ Maximum allowed execution time for the transactions validation.
    , _psReorgLimit :: !RewindLimit
    -- ^ The limit of checkpointer's rewind in the `execValidationBlock` command.
    , _psOnFatalError :: !(forall a. PactException -> Text -> IO a)
    , _psVersion :: !ChainwebVersion
    , _psAllowReadsInLocal :: !Bool
    , _psLogger :: !logger
    , _psGasLogger :: !(Maybe logger)

    -- The following two fields are used to enforce invariants for using the
    -- checkpointer. These would better be enforced on the type level. But that
    -- would require changing many function signatures and is postponed for now.
    --
    -- DO NOT use these fields if you don't know what they do!
    --
    , _psIsBatch :: !Bool
        -- ^ True when within a `withBatch` or `withDiscardBatch` call.
    , _psCheckpointerDepth :: !Int
        -- ^ Number of nested checkpointer calls
    , _psBlockGasLimit :: !GasLimit
    , _psChainId :: !ChainId
    }
makeLenses ''PactServiceEnv

instance HasChainwebVersion (PactServiceEnv logger c) where
    _chainwebVersion = _chainwebVersion . _psBlockHeaderDb
    {-# INLINE _chainwebVersion #-}

instance HasChainId (PactServiceEnv logger c) where
    _chainId = _chainId . _psBlockHeaderDb
    {-# INLINE _chainId #-}

defaultReorgLimit :: RewindLimit
defaultReorgLimit = RewindLimit 480

defaultLocalRewindDepthLimit :: RewindLimit
defaultLocalRewindDepthLimit = RewindLimit 1000

defaultPreInsertCheckTimeout :: Micros
defaultPreInsertCheckTimeout = 1000000 -- 1 second

-- | Default limit for the per chain size of the decoded module cache.
--
-- default limit: 60 MiB per chain
--
defaultModuleCacheLimit :: DbCacheLimitBytes
defaultModuleCacheLimit = DbCacheLimitBytes (60 * mebi)

-- | NOTE this is only used for tests/benchmarks. DO NOT USE IN PROD
testPactServiceConfig :: PactServiceConfig
testPactServiceConfig = PactServiceConfig
      { _pactReorgLimit = defaultReorgLimit
      , _pactLocalRewindDepthLimit = defaultLocalRewindDepthLimit
      , _pactPreInsertCheckTimeout = defaultPreInsertCheckTimeout
      , _pactQueueSize = 1000
      , _pactResetDb = True
      , _pactAllowReadsInLocal = False
      , _pactUnlimitedInitialRewind = False
      , _pactBlockGasLimit = testBlockGasLimit
      , _pactLogGas = False
      , _pactModuleCacheLimit = defaultModuleCacheLimit
<<<<<<< HEAD
      , _pactPersistIntraBlockWrites = DoNotPersistIntraBlockWrites
=======
      , _pactFullHistoryRequired = False
>>>>>>> 3ef504b5
      }

-- | This default value is only relevant for testing. In a chainweb-node the @GasLimit@
-- is initialized from the @_configBlockGasLimit@ value of @ChainwebConfiguration@.
--
testBlockGasLimit :: GasLimit
testBlockGasLimit = 20000

newtype ReorgLimitExceeded = ReorgLimitExceeded Text

instance Show ReorgLimitExceeded where
  show (ReorgLimitExceeded t) = "reorg limit exceeded: \n" <> unpack t

instance Exception ReorgLimitExceeded where
    fromException = asyncExceptionFromException
    toException = asyncExceptionToException

newtype TxTimeout = TxTimeout TransactionHash
    deriving Show
instance Exception TxTimeout

data TxFailureLog = TxFailureLog !RequestKey !PactError !Text
  deriving stock (Generic)
  deriving anyclass (NFData, Typeable)
instance LogMessage TxFailureLog where
  logText (TxFailureLog rk err msg) =
    msg <> ": " <> sshow rk <> ": " <> sshow err
instance Show TxFailureLog where
  show m = unpack (logText m)

defaultOnFatalError :: forall a. (LogLevel -> Text -> IO ()) -> PactException -> Text -> IO a
defaultOnFatalError lf pex t = do
    lf Error errMsg
    throw $ ReorgLimitExceeded errMsg
  where
    errMsg = pack (show pex) <> "\n" <> t

type ModuleInitCache = M.Map BlockHeight ModuleCache

data PactServiceState = PactServiceState
    { _psStateValidated :: !(Maybe BlockHeader)
    , _psInitCache :: !ModuleInitCache
    , _psParentHeader :: !ParentHeader
    , _psSpvSupport :: !SPVSupport
    }
makeLenses ''PactServiceState

tracePactServiceM :: (Logger logger, ToJSON param) => Text -> param -> Int -> PactServiceM logger tbl a -> PactServiceM logger tbl a
tracePactServiceM label param weight a = tracePactServiceM' label param (const weight) a

tracePactServiceM' :: (Logger logger, ToJSON param) => Text -> param -> (a -> Int) -> PactServiceM logger tbl a -> PactServiceM logger tbl a
tracePactServiceM' label param calcWeight a = do
    e <- ask
    s <- get
    T2 r s' <- liftIO $ trace' (logJsonTrace_ (_psLogger e)) label param (calcWeight . sfst) (runPactServiceM s e a)
    put s'
    return r

-- | Look up an init cache that is stored at or before the height of the current parent header.
getInitCache :: PactServiceM logger tbl ModuleCache
getInitCache = get >>= \PactServiceState{..} ->
    case M.lookupLE (pbh _psParentHeader) _psInitCache of
      Just (_,mc) -> return mc
      Nothing -> return mempty
  where
    pbh = _blockHeight . _parentHeader

-- | Update init cache at adjusted parent block height (APBH).
-- Contents are merged with cache found at or before APBH.
-- APBH is 0 for genesis and (parent block height + 1) thereafter.
updateInitCache :: ModuleCache -> PactServiceM logger tbl ()
updateInitCache mc = get >>= \PactServiceState{..} -> do
    let bf 0 = 0
        bf h = succ h
        pbh = bf . _blockHeight . _parentHeader $ _psParentHeader

    v <- view psVersion

    psInitCache .= case M.lookupLE pbh _psInitCache of
      Nothing -> M.singleton pbh mc
      Just (_,before)
        | cleanModuleCache v (_chainId $ _psParentHeader) pbh ->
          M.insert pbh mc _psInitCache
        | otherwise -> M.insert pbh (before <> mc) _psInitCache

-- | Convert context to datatype for Pact environment.
--
-- TODO: this should be deprecated, since the `ctxBlockHeader`
-- call fetches a grandparent, not the parent.
--
ctxToPublicData :: TxContext -> PublicData
ctxToPublicData ctx@(TxContext _ pm) = PublicData
    { _pdPublicMeta = pm
    , _pdBlockHeight = bh
    , _pdBlockTime = bt
    , _pdPrevBlockHash = toText hsh
    }
  where
    h = ctxBlockHeader ctx
    BlockHeight bh = ctxCurrentBlockHeight ctx
    BlockCreationTime (Time (TimeSpan (Micros !bt))) = _blockCreationTime h
    BlockHash hsh = _blockParent h

-- | Convert context to datatype for Pact environment using the
-- current blockheight, referencing the parent header (not grandparent!)
-- hash and blocktime data
--
ctxToPublicData' :: TxContext -> PublicData
ctxToPublicData' (TxContext ph pm) = PublicData
    { _pdPublicMeta = pm
    , _pdBlockHeight = bh
    , _pdBlockTime = bt
    , _pdPrevBlockHash = toText h
    }
  where
    bheader = _parentHeader ph
    BlockHeight !bh = succ $ _blockHeight bheader
    BlockCreationTime (Time (TimeSpan (Micros !bt))) =
      _blockCreationTime bheader
    BlockHash h = _blockHash bheader

-- | Retreive parent header as 'BlockHeader'
ctxBlockHeader :: TxContext -> BlockHeader
ctxBlockHeader = _parentHeader . _tcParentHeader

-- | Get "current" block height, which means parent height + 1.
-- This reflects Pact environment focus on current block height,
-- which influenced legacy switch checks as well.
ctxCurrentBlockHeight :: TxContext -> BlockHeight
ctxCurrentBlockHeight = succ . _blockHeight . ctxBlockHeader

ctxChainId :: TxContext -> ChainId
ctxChainId = _blockChainId . ctxBlockHeader

ctxVersion :: TxContext -> ChainwebVersion
ctxVersion = _chainwebVersion . ctxBlockHeader

-- | Assemble tx context from transaction metadata and parent header.
getTxContext :: PublicMeta -> PactServiceM logger tbl TxContext
getTxContext pm = use psParentHeader >>= \ph -> return (TxContext ph pm)


newtype PactServiceM logger tbl a = PactServiceM
  { _unPactServiceM ::
       ReaderT (PactServiceEnv logger tbl) (StateT PactServiceState IO) a
  } deriving newtype
    ( Functor, Applicative, Monad
    , MonadReader (PactServiceEnv logger tbl)
    , MonadState PactServiceState
    , MonadThrow, MonadCatch, MonadMask
    , MonadIO
    )

-- | Run a 'PactServiceM' computation given some initial
-- reader and state values, returning final value and
-- final program state
--
runPactServiceM
    :: PactServiceState
    -> PactServiceEnv logger tbl
    -> PactServiceM logger tbl a
    -> IO (T2 a PactServiceState)
runPactServiceM st env act
    = view (from _T2)
    <$> runStateT (runReaderT (_unPactServiceM act) env) st


-- | Run a 'PactServiceM' computation given some initial
-- reader and state values, discarding final state
--
evalPactServiceM
    :: PactServiceState
    -> PactServiceEnv logger tbl
    -> PactServiceM logger tbl a
    -> IO a
evalPactServiceM st env act
    = evalStateT (runReaderT (_unPactServiceM act) env) st

-- | Run a 'PactServiceM' computation given some initial
-- reader and state values, discarding final state
--
execPactServiceM
    :: PactServiceState
    -> PactServiceEnv logger tbl
    -> PactServiceM logger tbl a
    -> IO PactServiceState
execPactServiceM st env act
    = execStateT (runReaderT (_unPactServiceM act) env) st

getCheckpointer :: PactServiceM logger tbl (Checkpointer logger)
getCheckpointer = view psCheckpointer

-- -------------------------------------------------------------------------- --
-- Pact Logger

pactLogLevel :: String -> LogLevel
pactLogLevel "INFO" = Info
pactLogLevel "ERROR" = Error
pactLogLevel "DEBUG" = Debug
pactLogLevel "WARN" = Warn
pactLogLevel _ = Info

-- | Create Pact Loggers that use the the chainweb logging system as backend.
--
pactLoggers :: Logger logger => logger -> P.Loggers
pactLoggers logger = P.Loggers $ P.mkLogger (error "ignored") fun def
  where
    fun :: P.LoggerLogFun
    fun _ (P.LogName n) cat msg = do
        let namedLogger = addLabel ("logger", pack n) logger
        logFunctionText namedLogger (pactLogLevel cat) $ pack msg

-- | Write log message
--
logg_ :: (MonadIO m, Logger logger) => logger -> LogLevel -> Text -> m ()
logg_ logger level msg = liftIO $ logFunction logger level msg

-- | Write log message using the logger in Checkpointer environment

logInfo_ :: (MonadIO m, Logger logger) => logger -> Text -> m ()
logInfo_ l = logg_ l Info

logWarn_ :: (MonadIO m, Logger logger) => logger -> Text -> m ()
logWarn_ l = logg_ l Warn

logError_ :: (MonadIO m, Logger logger) => logger -> Text -> m ()
logError_ l = logg_ l Error

logDebug_ :: (MonadIO m, Logger logger) => logger -> Text -> m ()
logDebug_ l = logg_ l Debug

logJsonTrace_ :: (MonadIO m, ToJSON a, Typeable a, NFData a, Logger logger) => logger -> LogLevel -> JsonLog a -> m ()
logJsonTrace_ logger level msg = liftIO $ logFunction logger level msg

-- | Write log message using the logger in Checkpointer environment
--
logg :: (Logger logger) => LogLevel -> Text -> PactServiceM logger tbl ()
logg level msg = view psLogger >>= \l -> logg_ l level msg

logInfo :: (Logger logger) => Text -> PactServiceM logger tbl ()
logInfo msg = view psLogger >>= \l -> logInfo_ l msg

logWarn :: (Logger logger) => Text -> PactServiceM logger tbl ()
logWarn msg = view psLogger >>= \l -> logWarn_ l msg

logError :: (Logger logger) => Text -> PactServiceM logger tbl ()
logError msg = view psLogger >>= \l -> logError_ l msg

logDebug :: (Logger logger) => Text -> PactServiceM logger tbl ()
logDebug msg = view psLogger >>= \l -> logDebug_ l msg

logJsonTrace :: (ToJSON a, Typeable a, NFData a, Logger logger) => LogLevel -> JsonLog a -> PactServiceM logger tbl ()
logJsonTrace level msg = view psLogger >>= \l -> logJsonTrace_ l level msg

localLabel :: (Logger logger) => (Text, Text) -> PactServiceM logger tbl x -> PactServiceM logger tbl x
localLabel lbl x = do
  locally psLogger (addLabel lbl) x

data UnexpectedErrorPrinting = PrintsUnexpectedError | CensorsUnexpectedError

catchesPactError :: (MonadCatch m, MonadIO m, Logger logger) => logger -> UnexpectedErrorPrinting -> m a -> m (Either PactError a)
catchesPactError logger exnPrinting action = catches (Right <$> action)
  [ Handler $ \(e :: PactError) -> return $ Left e
  , Handler $ \(e :: SomeException) -> do
      !err <- case exnPrinting of
          PrintsUnexpectedError ->
            return (viaShow e)
          CensorsUnexpectedError -> do
            liftIO $ logWarn_ logger ("catchesPactError: unknown error: " <> sshow e)
            return "unknown error"
      return $ Left $ PactError EvalError def def err
  ]<|MERGE_RESOLUTION|>--- conflicted
+++ resolved
@@ -479,11 +479,7 @@
       , _pactBlockGasLimit = testBlockGasLimit
       , _pactLogGas = False
       , _pactModuleCacheLimit = defaultModuleCacheLimit
-<<<<<<< HEAD
-      , _pactPersistIntraBlockWrites = DoNotPersistIntraBlockWrites
-=======
       , _pactFullHistoryRequired = False
->>>>>>> 3ef504b5
       }
 
 -- | This default value is only relevant for testing. In a chainweb-node the @GasLimit@
