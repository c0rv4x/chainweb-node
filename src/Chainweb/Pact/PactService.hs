{-# LANGUAGE BangPatterns #-}
{-# LANGUAGE FlexibleContexts #-}
{-# LANGUAGE FlexibleInstances #-}
{-# LANGUAGE LambdaCase #-}
{-# LANGUAGE OverloadedStrings #-}
{-# LANGUAGE RankNTypes #-}
{-# LANGUAGE RecordWildCards #-}
{-# LANGUAGE ScopedTypeVariables #-}
{-# LANGUAGE TypeFamilies #-}

-- |
-- Module: Chainweb.Pact.PactService
-- Copyright: Copyright © 2018,2019,2020 Kadena LLC.
-- License: See LICENSE file
-- Maintainers: Lars Kuhtz, Emily Pillmore, Stuart Popejoy
-- Stability: experimental
--
-- Pact service for Chainweb
--
module Chainweb.Pact.PactService
    ( initialPayloadState
    , execNewBlock
    , execValidateBlock
    , execTransactions
    , execLocal
    , execLookupPactTxs
    , execPreInsertCheckReq
    , execBlockTxHistory
    , execHistoricalLookup
    , execSyncToBlock
    , runPactService
    , withPactService
    , execNewGenesisBlock
    , getGasModel
    ) where

import Control.Concurrent.Async
import Control.Concurrent.MVar
import Control.Exception (SomeAsyncException)
import Control.Lens
import Control.Monad
import Control.Monad.Catch
import Control.Monad.Reader
import Control.Monad.State.Strict

import Data.Default (def)
import qualified Data.DList as DL
import Data.Either
import Data.Foldable (toList)
import qualified Data.Map.Strict as M
import qualified Data.Set as S
import Data.Text (Text)
import qualified Data.Text as T
import Data.Vector (Vector)
import qualified Data.Vector as V

import System.IO

import Prelude hiding (lookup)

import qualified Pact.Gas as P
import Pact.Gas.Table
import qualified Pact.Interpreter as P
import qualified Pact.Types.ChainMeta as P
import qualified Pact.Types.Command as P
import qualified Pact.Types.Hash as P
import qualified Pact.Types.Logger as P
import qualified Pact.Types.RowData as P
import qualified Pact.Types.Runtime as P
import qualified Pact.Types.SPV as P
import qualified Pact.Types.Pretty as P

import Chainweb.BlockHash
import Chainweb.BlockHeader
import Chainweb.BlockHeaderDB
import Chainweb.BlockHeight
import Chainweb.ChainId
import Chainweb.Logger
import Chainweb.Mempool.Mempool as Mempool
import Chainweb.Miner.Pact
import Chainweb.Pact.Backend.RelationalCheckpointer (withProdRelationalCheckpointer)
import Chainweb.Pact.Backend.Types
import Chainweb.Pact.PactService.ExecBlock
import Chainweb.Pact.PactService.Checkpointer
import Chainweb.Pact.Service.PactQueue (PactQueue, getNextRequest)
import Chainweb.Pact.Service.Types
import Chainweb.Pact.TransactionExec
import Chainweb.Pact.Types
import Chainweb.Pact.Validations
import Chainweb.Payload
import Chainweb.Payload.PayloadStore
import Chainweb.Time
import Chainweb.Transaction
import Chainweb.TreeDB (lookupM)
import Chainweb.Utils hiding (check)
import Chainweb.Version
import Chainweb.Version.Guards
import Data.LogMessage
import Utils.Logging.Trace

runPactService
    :: Logger logger
    => CanReadablePayloadCas tbl
    => ChainwebVersion
    -> ChainId
    -> logger
    -> PactQueue
    -> MemPoolAccess
    -> BlockHeaderDb
    -> PayloadDb tbl
    -> SQLiteEnv
    -> PactServiceConfig
    -> IO ()
runPactService ver cid chainwebLogger reqQ mempoolAccess bhDb pdb sqlenv config =
    void $ withPactService ver cid chainwebLogger bhDb pdb sqlenv config $ do
        initialPayloadState chainwebLogger mempoolAccess ver cid
        serviceRequests (logFunction chainwebLogger) mempoolAccess reqQ

withPactService
    :: Logger logger
    => CanReadablePayloadCas tbl
    => ChainwebVersion
    -> ChainId
    -> logger
    -> BlockHeaderDb
    -> PayloadDb tbl
    -> SQLiteEnv
    -> PactServiceConfig
    -> PactServiceM tbl a
    -> IO (T2 a PactServiceState)
withPactService ver cid chainwebLogger bhDb pdb sqlenv config act =
    withProdRelationalCheckpointer checkpointerLogger initialBlockState sqlenv cplogger ver cid $ \checkpointEnv -> do
        let !rs = readRewards
            !initialParentHeader = ParentHeader $ genesisBlockHeader ver cid
            !pse = PactServiceEnv
                    { _psMempoolAccess = Nothing
                    , _psCheckpointEnv = checkpointEnv
                    , _psPdb = pdb
                    , _psBlockHeaderDb = bhDb
                    , _psGasModel = getGasModel
                    , _psMinerRewards = rs
                    , _psReorgLimit = fromIntegral $ _pactReorgLimit config
                    , _psOnFatalError = defaultOnFatalError (logFunctionText chainwebLogger)
                    , _psVersion = ver
                    , _psValidateHashesOnReplay = _pactRevalidate config
                    , _psAllowReadsInLocal = _pactAllowReadsInLocal config
                    , _psIsBatch = False
                    , _psCheckpointerDepth = 0
                    , _psLogger = pactLogger
                    , _psGasLogger = gasLogger <$ guard (_pactLogGas config)
                    , _psLoggers = loggers
                    , _psBlockGasLimit = _pactBlockGasLimit config
                    , _psChainId = cid
                    }
            !pst = PactServiceState Nothing mempty initialParentHeader P.noSPVSupport
        runPactServiceM pst pse $ do

            -- If the latest header that is stored in the checkpointer was on an
            -- orphaned fork, there is no way to recover it in the call of
            -- 'initalPayloadState.readContracts'. We therefore rewind to the latest
            -- avaliable header in the block header database.
            --
            exitOnRewindLimitExceeded $ initializeLatestBlock (_pactUnlimitedInitialRewind config)
            act
  where
    initialBlockState = initBlockState (_pactModuleCacheLimit config) $ genesisHeight ver cid
    loggers = pactLoggers chainwebLogger
    cplogger = P.newLogger loggers $ P.LogName "Checkpointer"
    pactLogger = P.newLogger loggers $ P.LogName "PactService"
    gasLogger = P.newLogger loggers $ P.LogName "GasLogs"

    checkpointerLogger = addLabel ("sub-component", "checkpointer") chainwebLogger

initializeLatestBlock :: CanReadablePayloadCas tbl => Bool -> PactServiceM tbl ()
initializeLatestBlock unlimitedRewind = findLatestValidBlock >>= \case
    Nothing -> return ()
    Just b -> withBatch $ rewindTo initialRewindLimit (Just $ ParentHeader b)
  where
    initialRewindLimit = 1000 <$ guard (not unlimitedRewind)

initialPayloadState
    :: Logger logger
    => CanReadablePayloadCas tbl
    => logger
    -> MemPoolAccess
    -> ChainwebVersion
    -> ChainId
    -> PactServiceM tbl ()
initialPayloadState logger mpa v cid
    | v ^. versionCheats . disablePact = pure ()
    | otherwise = initializeCoinContract logger mpa v cid $
        v ^?! versionGenesis . genesisBlockPayload . onChain cid

initializeCoinContract
    :: forall tbl logger. (CanReadablePayloadCas tbl, Logger logger)
    => logger
    -> MemPoolAccess
    -> ChainwebVersion
    -> ChainId
    -> PayloadWithOutputs
    -> PactServiceM tbl ()
initializeCoinContract _logger memPoolAccess v cid pwo = do
    cp <- getCheckpointer
    genesisExists <- liftIO
        $ _cpLookupBlockInCheckpointer cp (_blockHeight genesisHeader, ghash)
    if genesisExists
      then readContracts
      else validateGenesis

  where
    validateGenesis = void $!
        execValidateBlock memPoolAccess genesisHeader inputPayloadData

    ghash :: BlockHash
    ghash = _blockHash genesisHeader

    inputPayloadData :: PayloadData
    inputPayloadData = payloadWithOutputsToPayloadData pwo

    genesisHeader :: BlockHeader
    genesisHeader = genesisBlockHeader v cid

    readContracts = withDiscardedBatch $ do
      parent <- syncParentHeader "initializeCoinContract.readContracts"
      withCheckpointerRewind Nothing (Just parent) "initializeCoinContract.readContracts" $ \(PactDbEnv' pdbenv) -> do
        PactServiceEnv{..} <- ask
        pd <- getTxContext def
        !mc <- liftIO $ readInitModules _psLogger pdbenv pd
        updateInitCache mc
        return $! Discard ()

-- | Lookup a block header.
--
-- The block header is expected to be either in the block header database or to
-- be the the currently stored '_psParentHeader'. The latter addresses the case
-- when a block has already been validate with 'execValidateBlock' but isn't (yet)
-- available in the block header database. If that's the case two things can
-- happen:
--
-- 1. the header becomes available before the next 'execValidateBlock' call, or
-- 2. the header gets orphaned and the next 'execValidateBlock' call would cause
--    a rewind to an ancestor, which is available in the db.
--
lookupBlockHeader :: BlockHash -> Text -> PactServiceM tbl BlockHeader
lookupBlockHeader bhash ctx = do
    ParentHeader cur <- use psParentHeader
    if (bhash == _blockHash cur)
      then return cur
      else do
        bhdb <- view psBlockHeaderDb
        liftIO $! lookupM bhdb bhash `catchAllSynchronous` \e ->
            throwM $ BlockHeaderLookupFailure $
                "failed lookup of parent header in " <> ctx <> ": " <> sshow e

-- | Loop forever, serving Pact execution requests and reponses from the queues
serviceRequests
    :: CanReadablePayloadCas tbl
    => LogFunction
    -> MemPoolAccess
    -> PactQueue
    -> PactServiceM tbl ()
serviceRequests logFn memPoolAccess reqQ = do
    logInfo "Starting service"
    go `finally` logInfo "Stopping service"
  where
    go = do
        logDebug "serviceRequests: wait"
        msg <- liftIO $ getNextRequest reqQ
        logDebug $ "serviceRequests: " <> sshow msg
        case msg of
            CloseMsg -> return ()
            LocalMsg (LocalReq localRequest preflight sigVerify rewindDepth localResultVar)  -> do
                trace logFn "Chainweb.Pact.PactService.execLocal" () 0 $
                    tryOne "execLocal" localResultVar $
                        execLocal localRequest preflight sigVerify rewindDepth
                go
            NewBlockMsg NewBlockReq {..} -> do
                trace logFn "Chainweb.Pact.PactService.execNewBlock"
                    (_parentHeader _newBlockHeader) 1 $
                    tryOne "execNewBlock" _newResultVar $
                        execNewBlock memPoolAccess _newBlockHeader _newMiner
                go
            ValidateBlockMsg ValidateBlockReq {..} -> do
                trace logFn "Chainweb.Pact.PactService.execValidateBlock"
                    _valBlockHeader
                    (length (_payloadDataTransactions _valPayloadData)) $
                    tryOne "execValidateBlock" _valResultVar $
                        execValidateBlock memPoolAccess _valBlockHeader _valPayloadData
                go
            LookupPactTxsMsg (LookupPactTxsReq restorePoint txHashes resultVar) -> do
                trace logFn "Chainweb.Pact.PactService.execLookupPactTxs" ()
                    (length txHashes) $
                    tryOne "execLookupPactTxs" resultVar $
                        execLookupPactTxs restorePoint txHashes
                go
            PreInsertCheckMsg (PreInsertCheckReq txs resultVar) -> do
                trace logFn "Chainweb.Pact.PactService.execPreInsertCheckReq" ()
                    (length txs) $
                    tryOne "execPreInsertCheckReq" resultVar $
                        V.map (() <$) <$> execPreInsertCheckReq txs
                go
            BlockTxHistoryMsg (BlockTxHistoryReq bh d resultVar) -> do
                trace logFn "Chainweb.Pact.PactService.execBlockTxHistory" bh 1 $
                    tryOne "execBlockTxHistory" resultVar $
                        execBlockTxHistory bh d
                go
            HistoricalLookupMsg (HistoricalLookupReq bh d k resultVar) -> do
                trace logFn "Chainweb.Pact.PactService.execHistoricalLookup" bh 1 $
                    tryOne "execHistoricalLookup" resultVar $
                        execHistoricalLookup bh d k
                go
            SyncToBlockMsg SyncToBlockReq {..} -> do
                trace logFn "Chainweb.Pact.PactService.execSyncToBlock" _syncToBlockHeader 1 $
                    tryOne "syncToBlockBlock" _syncToResultVar $
                        execSyncToBlock _syncToBlockHeader
                go

    toPactInternalError e = Left $ PactInternalError $ T.pack $ show e

    tryOne
        :: String
        -> MVar (Either PactException a)
        -> PactServiceM tbl a
        -> PactServiceM tbl ()
    tryOne which mvar = tryOne' which mvar Right

    tryOne'
        :: String
        -> MVar (Either PactException b)
        -> (a -> Either PactException b)
        -> PactServiceM tbl a
        -> PactServiceM tbl ()
    tryOne' which mvar post m =
        (evalPactOnThread (post <$> m) >>= (liftIO . putMVar mvar))
        `catches`
            [ Handler $ \(e :: SomeAsyncException) -> do
                logWarn $ mconcat
                    [ "Received asynchronous exception running pact service ("
                    , which
                    , "): "
                    , show e
                    ]
                liftIO $ do
                    void $ tryPutMVar mvar $! toPactInternalError e
                    throwM e
            , Handler $ \(e :: SomeException) -> do
                logError $ mconcat
                    [ "Received exception running pact service ("
                    , which
                    , "): "
                    , show e
                    ]
                liftIO $ do
                    void $ tryPutMVar mvar $! toPactInternalError e
           ]
      where
        -- Pact turns AsyncExceptions into textual exceptions within
        -- PactInternalError. So there is no easy way for us to distinguish
        -- whether an exception originates from within pact or from the outside.
        --
        -- A common strategy to deal with this is to run the computation (pact)
        -- on a "hidden" internal thread. Lifting `forkIO` into a state
        -- monad is generally not thread-safe. It is fine to do here, since
        -- there is no concurrency. We use a thread here only to shield the
        -- computation from external exceptions.
        --
        -- This solution isn't bullet-proof and only meant as a temporary fix. A
        -- proper solution is to fix pact, to handle asynchronous exceptions
        -- gracefully.
        --
        -- No mask is needed here. Asynchronous exceptions are handled
        -- by the outer handlers and cause an abort. So no state is lost.
        --
        evalPactOnThread :: PactServiceM tbl a -> PactServiceM tbl a
        evalPactOnThread act = do
            e <- ask
            s <- get
            T2 r s' <- liftIO $
                withAsync (runPactServiceM s e act) wait
            put $! s'
            return $! r

-- | Performs a dry run of PactExecution's `buyGas` function for transactions being validated.
--
attemptBuyGas
    :: Miner
    -> PactDbEnv'
    -> Vector (Either InsertError ChainwebTransaction)
    -> PactServiceM tbl (Vector (Either InsertError ChainwebTransaction))
attemptBuyGas miner (PactDbEnv' dbEnv) txs = do
        mc <- getInitCache
        l <- P.newLogger <$> view psLoggers <*> pure "attemptBuyGas"
        V.fromList . toList . sfst <$> V.foldM (f l) (T2 mempty mc) txs
  where
    f l (T2 dl mcache) cmd = do
        T2 mcache' !res <- runBuyGas l dbEnv mcache cmd
        pure $! T2 (DL.snoc dl res) mcache'

    createGasEnv
        :: P.Logger
        -> P.PactDbEnv db
        -> P.Command (P.Payload P.PublicMeta P.ParsedCode)
        -> P.GasPrice
        -> P.Gas
        -> PactServiceM tbl (TransactionEnv db)
    createGasEnv l db cmd gp gl = do
        pd <- getTxContext (publicMetaOf cmd)
        spv <- use psSpvSupport
        let ec = P.mkExecutionConfig $
              [ P.FlagDisableModuleInstall
              , P.FlagDisableHistoryInTransactionalMode ] ++
              disableReturnRTC pd
        return $! TransactionEnv P.Transactional db l Nothing (ctxToPublicData pd) spv nid gp rk gl ec
      where
        !nid = networkIdOf cmd
        !rk = P.cmdToRequestKey cmd

    runBuyGas
        :: P.Logger
        -> P.PactDbEnv a
        -> ModuleCache
        -> Either InsertError ChainwebTransaction
        -> PactServiceM tbl (T2 ModuleCache (Either InsertError ChainwebTransaction))
    runBuyGas _l _db mcache l@Left {} = return (T2 mcache l)
    runBuyGas l db mcache (Right tx) = do
        let cmd = payloadObj <$> tx
            gasPrice = view cmdGasPrice cmd
            gasLimit = fromIntegral $ view cmdGasLimit cmd
            txst = TransactionState
                { _txCache = mcache
                , _txLogs = mempty
                , _txGasUsed = 0
                , _txGasId = Nothing
                , _txGasModel = P._geGasModel P.freeGasEnv
                , _txWarnings = mempty
                }

        buyGasEnv <- createGasEnv l db cmd gasPrice gasLimit

        cr <- liftIO
          $! catchesPactError l CensorsUnexpectedError
          $! execTransactionM buyGasEnv txst
          $! buyGas False cmd miner

        case cr of
            Left err -> return (T2 mcache (Left (InsertErrorBuyGas (T.pack $ show err))))
            Right t -> return (T2 (_txCache t) (Right tx))

data BlockFilling = BlockFilling
    { _bfState :: !BlockFill
    , _bfSuccessPairs :: !(V.Vector (ChainwebTransaction,P.CommandResult [P.TxLogJson]))
    , _bfFailures :: !(V.Vector GasPurchaseFailure)
    }

-- | Note: The BlockHeader param here is the PARENT HEADER of the new
-- block-to-be
--
execNewBlock
    :: CanReadablePayloadCas tbl
    => MemPoolAccess
    -> ParentHeader
    -> Miner
    -> PactServiceM tbl PayloadWithOutputs
execNewBlock mpAccess parent miner = do
    updateMempool
    withDiscardedBatch $ do
      withCheckpointerRewind newblockRewindLimit (Just parent) "execNewBlock" doNewBlock
  where
    handleTimeout :: TxTimeout -> PactServiceM cas a
    handleTimeout (TxTimeout h) = do
      logError $ "execNewBlock: timed out on " <> sshow h
      liftIO $ mpaBadlistTx mpAccess (V.singleton h)
      throwM (TxTimeout h)

    -- This is intended to mitigate mining attempts during replay.
    -- In theory we shouldn't need to rewind much ever, but values
    -- less than this are failing in PactReplay test.
    newblockRewindLimit = Just 8

    getBlockTxs :: BlockFill -> PactServiceM tbl (Vector ChainwebTransaction)
    getBlockTxs bfState = do
      cp <- getCheckpointer
      psEnv <- ask
      logger <- view psLogger
      let validate bhi _bha txs = do

            let parentTime = ParentCreationTime $ _blockCreationTime $ _parentHeader parent
            results <- do
                let v = _chainwebVersion psEnv
                    cid = _chainId psEnv
                validateChainwebTxs logger v cid cp parentTime bhi txs return

            V.forM results $ \case
                Right _ -> return True
                Left _e -> return False

      liftIO $!
        mpaGetBlock mpAccess bfState validate (pHeight + 1) pHash (_parentHeader parent)

    doNewBlock pdbenv = do
        logInfo $ "execNewBlock: "
                <> " (parent height = " <> sshow pHeight <> ")"
                <> " (parent hash = " <> sshow pHash <> ")"

        blockGasLimit <- view psBlockGasLimit
        let initState = BlockFill blockGasLimit mempty 0

        let
            txTimeHeadroomFactor :: Double
            txTimeHeadroomFactor = 5
            -- 2.5 microseconds per unit gas
            txTimeLimit :: Micros
            txTimeLimit = round $ (2.5 * txTimeHeadroomFactor) * fromIntegral blockGasLimit

        -- Heuristic: limit fetches to count of 1000-gas txs in block.
        let fetchLimit = fromIntegral $ blockGasLimit `div` 1000

        newTrans <- getBlockTxs initState

        -- NEW BLOCK COINBASE: Reject bad coinbase, always use precompilation
        (Transactions pairs cb) <- execTransactions False miner newTrans
          (EnforceCoinbaseFailure True)
          (CoinbaseUsePrecompiled True)
          pdbenv
          Nothing
          (Just txTimeLimit) `catch` handleTimeout

        (BlockFilling _ successPairs failures) <-
          refill fetchLimit txTimeLimit pdbenv =<<
          foldM splitResults (incCount (BlockFilling initState mempty mempty)) pairs

        liftIO $ mpaBadlistTx mpAccess (V.map gasPurchaseFailureHash failures)

        let !pwo = toPayloadWithOutputs miner (Transactions successPairs cb)
        return $! Discard pwo

    refill fetchLimit txTimeLimit pdbenv unchanged@(BlockFilling bfState oldPairs oldFails) = do

      logDebug $ describeBF unchanged

      -- LOOP INVARIANT: limit absolute recursion count
      when (_bfCount bfState > fetchLimit) $
        throwM $ MempoolFillFailure $ "Refill fetch limit exceeded (" <> sshow fetchLimit <> ")"

      when (_bfGasLimit bfState < 0) $
          throwM $ MempoolFillFailure $ "Internal error, negative gas limit: " <> sshow bfState

      if _bfGasLimit bfState == 0 then pure unchanged else do

        newTrans <- getBlockTxs bfState
        if V.null newTrans then pure unchanged else do

          pairs <- execTransactionsOnly miner newTrans pdbenv (Just txTimeLimit) `catch` handleTimeout

          newFill@(BlockFilling newState newPairs newFails) <-
                foldM splitResults unchanged pairs

          -- LOOP INVARIANT: gas must not increase
          when (_bfGasLimit newState > _bfGasLimit bfState) $
              throwM $ MempoolFillFailure $ "Gas must not increase: " <> sshow (bfState,newState)

          let newSuccessCount = V.length newPairs - V.length oldPairs
              newFailCount = V.length newFails - V.length oldFails

          -- LOOP INVARIANT: gas must decrease ...
          if (_bfGasLimit newState < _bfGasLimit bfState)
              -- ... OR only non-zero failures were returned.
             || (newSuccessCount == 0  && newFailCount > 0)
              then refill fetchLimit txTimeLimit pdbenv (incCount newFill)
              else throwM $ MempoolFillFailure $ "Invariant failure: " <>
                   sshow (bfState,newState,V.length newTrans
                         ,V.length newPairs,V.length newFails)

    incCount b = b { _bfState = over bfCount succ (_bfState b) }

    describeBF (BlockFilling (BlockFill g _ c) good bad) =
      "Block fill: count=" <> sshow c <> ", gaslimit=" <> sshow g <> ", good=" <>
      sshow (length good) <> ", bad=" <> sshow (length bad)


    splitResults (BlockFilling (BlockFill g rks i) success fails) (t,r) = case r of
      Right cr -> enforceUnique rks (requestKeyToTransactionHash $ P._crReqKey cr) >>= \rks' ->
        -- Decrement actual gas used from block limit
        return $ BlockFilling (BlockFill (g - fromIntegral (P._crGas cr)) rks' i)
          (V.snoc success (t,cr)) fails
      Left f -> enforceUnique rks (gasPurchaseFailureHash f) >>= \rks' ->
        -- Gas buy failure adds failed request key to fail list only
        return $ BlockFilling (BlockFill g rks' i) success (V.snoc fails f)

    enforceUnique rks rk
      | S.member rk rks =
        throwM $ MempoolFillFailure $ "Duplicate transaction: " <> sshow rk
      | otherwise = return $ S.insert rk rks

    pHeight = _blockHeight $ _parentHeader parent
    pHash = _blockHash $ _parentHeader parent

    updateMempool = liftIO $ do
      mpaProcessFork mpAccess $ _parentHeader parent
      mpaSetLastHeader mpAccess $ _parentHeader parent


-- | only for use in generating genesis blocks in tools
--
execNewGenesisBlock
    :: CanReadablePayloadCas tbl
    => Miner
    -> Vector ChainwebTransaction
    -> PactServiceM tbl PayloadWithOutputs
execNewGenesisBlock miner newTrans = withDiscardedBatch $
    withCheckpointerRewind Nothing Nothing "execNewGenesisBlock" $ \pdbenv -> do

        -- NEW GENESIS COINBASE: Reject bad coinbase, use date rule for precompilation
        results <- execTransactions True miner newTrans
                   (EnforceCoinbaseFailure True)
                   (CoinbaseUsePrecompiled False) pdbenv Nothing Nothing
                   >>= throwOnGasFailure
        return $! Discard (toPayloadWithOutputs miner results)

execLocal
    :: CanReadablePayloadCas tbl
    => ChainwebTransaction
    -> Maybe LocalPreflightSimulation
      -- ^ preflight flag
    -> Maybe LocalSignatureVerification
      -- ^ turn off signature verification checks?
    -> Maybe BlockHeight
      -- ^ rewind depth (note: this is a *depth*, not an absolute height)
    -> PactServiceM tbl LocalResult
execLocal cwtx preflight sigVerify rdepth = withDiscardedBatch $ do
    PactServiceEnv{..} <- ask

    let !cmd = payloadObj <$> cwtx
        !pm = publicMetaOf cmd

    mc <- getInitCache
    ctx <- getTxContext pm
    spv <- use psSpvSupport

    let rewindHeight
          | Just d <- rdepth = Just d
          -- when no height is defined, treat
          -- withCheckpointerRewind as withCurrentCheckpointer
          -- (i.e. setting rewind to 0).
          | otherwise = Just 0
        rewindHeader = Just $ _tcParentHeader ctx

    let execConfig = P.mkExecutionConfig $
            [ P.FlagAllowReadInLocal | _psAllowReadsInLocal ] ++
<<<<<<< HEAD
            enablePactEvents' ctx ++
            enforceKeysetFormats' ctx ++
            disableReturnRTC ctx
=======
            enablePactEvents' (ctxVersion ctx) (ctxChainId ctx) (ctxCurrentBlockHeight ctx) ++
            enforceKeysetFormats' (ctxVersion ctx) (ctxChainId ctx) (ctxCurrentBlockHeight ctx)
>>>>>>> 986c7d20
        logger = P.newLogger _psLoggers "execLocal"
        initialGas = initialGasOf $ P._cmdPayload cwtx

    withCheckpointerRewind rewindHeight rewindHeader "execLocal" $
      \(PactDbEnv' pdbenv) -> do
        --
        -- if the ?preflight query parameter is set to True, we run the `applyCmd` workflow
        -- otherwise, we prefer the old (default) behavior. When no preflight flag is
        -- specified, we run the old behavior. When it is set to true, we also do metadata
        -- validations.
        --
        r <- case preflight of
          Just PreflightSimulation -> do
            assertLocalMetadata cmd ctx sigVerify >>= \case
              Right{} -> do
                T3 cr _mc warns <- liftIO $ applyCmd
                  _psVersion logger _psGasLogger pdbenv
                  noMiner chainweb213GasModel ctx spv cmd
                  initialGas mc ApplyLocal

                let cr' = toHashCommandResult cr
                    warns' = P.renderCompactText <$> toList warns
                pure $ LocalResultWithWarns cr' warns'
              Left e -> pure $ MetadataValidationFailure e
          _ ->  liftIO $ do
            cr <- applyLocal
              logger _psGasLogger pdbenv
              chainweb213GasModel ctx spv
              cwtx mc execConfig

            let cr' = toHashCommandResult cr
            pure $ LocalResultLegacy cr'

        return $ Discard r

execSyncToBlock
    :: CanReadablePayloadCas tbl
    => BlockHeader
    -> PactServiceM tbl ()
execSyncToBlock hdr = rewindToIncremental Nothing (Just $ ParentHeader hdr)

-- | Validate a mined block. Execute the transactions in Pact again as
-- validation. Note: The BlockHeader here is the header of the block being
-- validated.
--
execValidateBlock
    :: CanReadablePayloadCas tbl
    => MemPoolAccess
    -> BlockHeader
    -> PayloadData
    -> PactServiceM tbl PayloadWithOutputs
execValidateBlock memPoolAccess currHeader plData = do
    -- The parent block header must be available in the block header database
    target <- getTarget
    psEnv <- ask
    let reorgLimit = fromIntegral $ view psReorgLimit psEnv
    T2 miner transactions <- exitOnRewindLimitExceeded $ withBatch $ do
        withCheckpointerRewind (Just reorgLimit) target "execValidateBlock" $ \pdbenv -> do
            !result <- execBlock currHeader plData pdbenv
            return $! Save currHeader result
    result <- either throwM return $!
        validateHashes currHeader plData miner transactions

    -- update mempool
    --
    -- Using the parent isn't optimal, since it doesn't delete the txs of
    -- `currHeader` from the set of pending tx. The reason for this is that the
    -- implementation 'mpaProcessFork' uses the chain database and at this point
    -- 'currHeader' is generally not yet available in the database. It would be
    -- possible to extract the txs from the result and remove them from the set
    -- of pending txs. However, that would add extra complexity and at little
    -- gain.
    --
    case target of
        Nothing -> return ()
        Just (ParentHeader p) -> liftIO $ do
            mpaProcessFork memPoolAccess p
            mpaSetLastHeader memPoolAccess p

    return result
  where
    getTarget
        | isGenesisBlockHeader currHeader = return Nothing
        | otherwise = Just . ParentHeader
            <$> lookupBlockHeader (_blockParent currHeader) "execValidateBlock"
                -- It is up to the user of pact service to guaranteed that this
                -- succeeds. If this fails it usually means that the block
                -- header database is corrupted.

execBlockTxHistory
    :: BlockHeader
    -> P.Domain P.RowKey P.RowData
    -> PactServiceM tbl BlockTxHistory
execBlockTxHistory bh d = do
  !cp <- getCheckpointer
  liftIO $ _cpGetBlockHistory cp bh d

execHistoricalLookup
    :: BlockHeader
    -> P.Domain P.RowKey P.RowData
    -> P.RowKey
    -> PactServiceM tbl (Maybe (P.TxLog P.RowData))
execHistoricalLookup bh d k = do
  !cp <- getCheckpointer
  liftIO $ _cpGetHistoricalLookup cp bh d k

execPreInsertCheckReq
    :: CanReadablePayloadCas tbl
    => Vector ChainwebTransaction
    -> PactServiceM tbl (Vector (Either Mempool.InsertError ChainwebTransaction))
execPreInsertCheckReq txs = withDiscardedBatch $ do
    parent <- use psParentHeader
    let currHeight = succ $ _blockHeight $ _parentHeader parent
    psEnv <- ask
    psState <- get
    let parentTime = ParentCreationTime $ _blockCreationTime $ _parentHeader parent
    cp <- getCheckpointer
    logger <- view psLogger
    withCurrentCheckpointer "execPreInsertCheckReq" $ \pdb -> do
      let v = _chainwebVersion psEnv
          cid = _chainId psEnv
      liftIO $ fmap Discard $
        validateChainwebTxs logger v cid cp parentTime currHeight txs (runGas pdb psState psEnv)
  where
    runGas pdb pst penv ts =
        evalPactServiceM pst penv (attemptBuyGas noMiner pdb ts)

execLookupPactTxs
    :: CanReadablePayloadCas tbl
    => Rewind
    -> Vector P.PactHash
    -> PactServiceM tbl (Vector (Maybe (T2 BlockHeight BlockHash)))
execLookupPactTxs restorePoint txs
    | V.null txs = return mempty
    | otherwise = go
  where
    go = getCheckpointer >>= \(!cp) -> case restorePoint of
      NoRewind _ ->
        liftIO $! V.mapM (_cpLookupProcessedTx cp) txs
      DoRewind parent -> withDiscardedBatch $ do
        withCheckpointerRewind Nothing (Just $ ParentHeader parent) "lookupPactTxs" $ \_ ->
          liftIO $ Discard <$> V.mapM (_cpLookupProcessedTx cp) txs

-- | Modified table gas module with free module loads
--
freeModuleLoadGasModel :: P.GasModel
freeModuleLoadGasModel = modifiedGasModel
  where
    defGasModel = tableGasModel defaultGasConfig
    fullRunFunction = P.runGasModel defGasModel
    modifiedRunFunction name ga = case ga of
      P.GPostRead P.ReadModule {} -> 0
      _ -> fullRunFunction name ga
    modifiedGasModel = defGasModel { P.runGasModel = modifiedRunFunction }

chainweb213GasModel :: P.GasModel
chainweb213GasModel = modifiedGasModel
  where
    defGasModel = tableGasModel gasConfig
    unknownOperationPenalty = 1000000
    multiRowOperation = 40000
    gasConfig = defaultGasConfig { _gasCostConfig_primTable = updTable }
    updTable = M.union upd defaultGasTable
    upd = M.fromList
      [("keys",    multiRowOperation)
      ,("select",  multiRowOperation)
      ,("fold-db", multiRowOperation)
      ]
    fullRunFunction = P.runGasModel defGasModel
    modifiedRunFunction name ga = case ga of
      P.GPostRead P.ReadModule {} -> 0
      P.GUnreduced _ts -> case M.lookup name updTable of
        Just g -> g
        Nothing -> unknownOperationPenalty
      _ -> fullRunFunction name ga
    modifiedGasModel = defGasModel { P.runGasModel = modifiedRunFunction }


getGasModel :: TxContext -> P.GasModel
getGasModel ctx
    | chainweb213Pact (ctxVersion ctx) (ctxChainId ctx) (ctxCurrentBlockHeight ctx) = chainweb213GasModel
    | otherwise = freeModuleLoadGasModel<|MERGE_RESOLUTION|>--- conflicted
+++ resolved
@@ -409,7 +409,7 @@
         let ec = P.mkExecutionConfig $
               [ P.FlagDisableModuleInstall
               , P.FlagDisableHistoryInTransactionalMode ] ++
-              disableReturnRTC pd
+              disableReturnRTC (ctxVersion pd) (ctxChainId pd) (ctxCurrentBlockHeight pd)
         return $! TransactionEnv P.Transactional db l Nothing (ctxToPublicData pd) spv nid gp rk gl ec
       where
         !nid = networkIdOf cmd
@@ -647,14 +647,9 @@
 
     let execConfig = P.mkExecutionConfig $
             [ P.FlagAllowReadInLocal | _psAllowReadsInLocal ] ++
-<<<<<<< HEAD
-            enablePactEvents' ctx ++
-            enforceKeysetFormats' ctx ++
-            disableReturnRTC ctx
-=======
             enablePactEvents' (ctxVersion ctx) (ctxChainId ctx) (ctxCurrentBlockHeight ctx) ++
-            enforceKeysetFormats' (ctxVersion ctx) (ctxChainId ctx) (ctxCurrentBlockHeight ctx)
->>>>>>> 986c7d20
+            enforceKeysetFormats' (ctxVersion ctx) (ctxChainId ctx) (ctxCurrentBlockHeight ctx) ++
+            disableReturnRTC (ctxVersion ctx) (ctxChainId ctx) (ctxCurrentBlockHeight ctx)
         logger = P.newLogger _psLoggers "execLocal"
         initialGas = initialGasOf $ P._cmdPayload cwtx
 
