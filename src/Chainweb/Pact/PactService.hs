{-# LANGUAGE BangPatterns #-}
{-# LANGUAGE FlexibleContexts #-}
{-# LANGUAGE FlexibleInstances #-}
{-# LANGUAGE ImportQualifiedPost #-}
{-# LANGUAGE LambdaCase #-}
{-# LANGUAGE OverloadedStrings #-}
{-# LANGUAGE RankNTypes #-}
{-# LANGUAGE RecordWildCards #-}
{-# LANGUAGE ScopedTypeVariables #-}
{-# LANGUAGE TypeApplications #-}
{-# LANGUAGE TypeFamilies #-}

-- |
-- Module: Chainweb.Pact.PactService
-- Copyright: Copyright © 2018,2019,2020 Kadena LLC.
-- License: See LICENSE file
-- Maintainers: Lars Kuhtz, Emily Pillmore, Stuart Popejoy
-- Stability: experimental
--
-- Pact service for Chainweb
--
module Chainweb.Pact.PactService
    ( initialPayloadState
    , execNewBlock
    , execValidateBlock
    , execTransactions
    , execLocal
    , execLookupPactTxs
    , execPreInsertCheckReq
    , execBlockTxHistory
    , execHistoricalLookup
    , execSyncToBlock
    , runPactService
    , withPactService
    , execNewGenesisBlock
    , getGasModel
    ) where

import Control.Concurrent.Async
import Control.Concurrent.MVar
import Control.Exception (SomeAsyncException)
import Control.Lens
import Control.Monad
import Control.Monad.Catch
import Control.Monad.Reader
import Control.Monad.State.Strict

import Data.Default (def)
import qualified Data.DList as DL
import Data.Either
import Data.Word (Word64)
import Data.Maybe (fromMaybe)
import Data.Foldable (toList)
import qualified Data.HashMap.Strict as HM
import qualified Data.Map.Strict as M
import qualified Data.Set as S
import Data.Text (Text)
import qualified Data.Text as T
import Data.Vector (Vector)
import qualified Data.Vector as V

import System.IO

import Prelude hiding (lookup)

import qualified Pact.Gas as P
import Pact.Gas.Table
import qualified Pact.Interpreter as P
import qualified Pact.Types.ChainMeta as P
import qualified Pact.Types.Command as P
import qualified Pact.Types.Hash as P
import qualified Pact.Types.Logger as P
import qualified Pact.Types.RowData as P
import qualified Pact.Types.Runtime as P
import qualified Pact.Types.SPV as P
import qualified Pact.Types.Pretty as P

import Chainweb.BlockHash
import Chainweb.BlockHeader
import Chainweb.BlockHeaderDB
import Chainweb.BlockHeight
import Chainweb.ChainId
import Chainweb.Logger
import Chainweb.Mempool.Mempool as Mempool
import Chainweb.Miner.Pact
import Chainweb.Pact.Backend.RelationalCheckpointer (withProdRelationalCheckpointer)
import Chainweb.Pact.Backend.Types
import Chainweb.Pact.PactService.ExecBlock
import Chainweb.Pact.PactService.Checkpointer
import Chainweb.Pact.Service.PactQueue (PactQueue, getNextRequest)
import Chainweb.Pact.Service.Types
import Chainweb.Pact.TransactionExec
import Chainweb.Pact.Types
import Chainweb.Pact.Validations
import Chainweb.Payload
import Chainweb.Payload.PayloadStore
import Chainweb.Time
import Chainweb.Transaction
import Chainweb.TreeDB (lookupM, seekAncestor)
import Chainweb.Utils hiding (check)
import Chainweb.Version
import Chainweb.Version.Guards
import Data.LogMessage
import Utils.Logging.Trace

import Dyna (Vec)
import Dyna qualified
import Control.Monad.Primitive (PrimState)
import Data.Primitive (Array)

runPactService
    :: Logger logger
    => CanReadablePayloadCas tbl
    => ChainwebVersion
    -> ChainId
    -> logger
    -> PactQueue
    -> MemPoolAccess
    -> BlockHeaderDb
    -> PayloadDb tbl
    -> SQLiteEnv
    -> PactServiceConfig
    -> IO ()
runPactService ver cid chainwebLogger reqQ mempoolAccess bhDb pdb sqlenv config =
    void $ withPactService ver cid chainwebLogger bhDb pdb sqlenv config $ do
        initialPayloadState chainwebLogger mempoolAccess ver cid
        serviceRequests (logFunction chainwebLogger) mempoolAccess reqQ

withPactService
    :: Logger logger
    => CanReadablePayloadCas tbl
    => ChainwebVersion
    -> ChainId
    -> logger
    -> BlockHeaderDb
    -> PayloadDb tbl
    -> SQLiteEnv
    -> PactServiceConfig
    -> PactServiceM tbl a
    -> IO (T2 a PactServiceState)
withPactService ver cid chainwebLogger bhDb pdb sqlenv config act =
    withProdRelationalCheckpointer checkpointerLogger initialBlockState sqlenv cplogger ver cid $ \checkpointEnv -> do
        let !rs = readRewards
            !initialParentHeader = ParentHeader $ genesisBlockHeader ver cid
            !pse = PactServiceEnv
                    { _psMempoolAccess = Nothing
                    , _psCheckpointEnv = checkpointEnv
                    , _psPdb = pdb
                    , _psBlockHeaderDb = bhDb
                    , _psGasModel = getGasModel
                    , _psMinerRewards = rs
                    , _psReorgLimit = _pactReorgLimit config
                    , _psLocalRewindDepthLimit = _pactLocalRewindDepthLimit config
                    , _psOnFatalError = defaultOnFatalError (logFunctionText chainwebLogger)
                    , _psVersion = ver
                    , _psValidateHashesOnReplay = _pactRevalidate config
                    , _psAllowReadsInLocal = _pactAllowReadsInLocal config
                    , _psIsBatch = False
                    , _psCheckpointerDepth = 0
                    , _psTraceLogger = logFunction chainwebLogger
                    , _psLogger = pactLogger
                    , _psGasLogger = gasLogger <$ guard (_pactLogGas config)
                    , _psLoggers = loggers
                    , _psBlockGasLimit = _pactBlockGasLimit config
                    , _psChainId = cid
                    }
            !pst = PactServiceState Nothing mempty initialParentHeader P.noSPVSupport
        runPactServiceM pst pse $ do

            -- If the latest header that is stored in the checkpointer was on an
            -- orphaned fork, there is no way to recover it in the call of
            -- 'initalPayloadState.readContracts'. We therefore rewind to the latest
            -- avaliable header in the block header database.
            --
            exitOnRewindLimitExceeded $ initializeLatestBlock (_pactUnlimitedInitialRewind config)
            act
  where
    initialBlockState = initBlockState (_pactModuleCacheLimit config) $ genesisHeight ver cid
    loggers = pactLoggers chainwebLogger
    cplogger = P.newLogger loggers $ P.LogName "Checkpointer"
    pactLogger = P.newLogger loggers $ P.LogName "PactService"
    gasLogger = P.newLogger loggers $ P.LogName "GasLogs"

    checkpointerLogger = addLabel ("sub-component", "checkpointer") chainwebLogger

initializeLatestBlock :: CanReadablePayloadCas tbl => Bool -> PactServiceM tbl ()
initializeLatestBlock unlimitedRewind = findLatestValidBlock >>= \case
    Nothing -> return ()
    Just b -> withBatch $ rewindTo initialRewindLimit (Just $ ParentHeader b)
  where
    initialRewindLimit = RewindLimit 1000 <$ guard (not unlimitedRewind)

initialPayloadState
    :: Logger logger
    => CanReadablePayloadCas tbl
    => logger
    -> MemPoolAccess
    -> ChainwebVersion
    -> ChainId
    -> PactServiceM tbl ()
initialPayloadState logger mpa v cid
    | v ^. versionCheats . disablePact = pure ()
    | otherwise = initializeCoinContract logger mpa v cid $
        v ^?! versionGenesis . genesisBlockPayload . onChain cid

initializeCoinContract
    :: forall tbl logger. (CanReadablePayloadCas tbl, Logger logger)
    => logger
    -> MemPoolAccess
    -> ChainwebVersion
    -> ChainId
    -> PayloadWithOutputs
    -> PactServiceM tbl ()
initializeCoinContract _logger memPoolAccess v cid pwo = do
    cp <- getCheckpointer
    latestBlock <- liftIO $ _cpGetLatestBlock cp
    case latestBlock of
      Nothing -> do
        logWarn "initializeCoinContract: Checkpointer returned no latest block. Starting from genesis."
        validateGenesis
      Just (_currentBlockHeight, currentBlockHash) -> do
        -- We check the block hash because it's more principled and
        -- we don't have to compute it, so the comparison is still relatively
        -- cheap. We could also check the height but that would be redundant.
        if currentBlockHash /= genesisHash
        then do
          readContracts
        else do
          logWarn "initializeCoinContract: Starting from genesis."
          validateGenesis
  where
    validateGenesis = void $!
        execValidateBlock memPoolAccess genesisHeader inputPayloadData

    genesisHash :: BlockHash
    genesisHash = _blockHash genesisHeader

    inputPayloadData :: PayloadData
    inputPayloadData = payloadWithOutputsToPayloadData pwo

    genesisHeader :: BlockHeader
    genesisHeader = genesisBlockHeader v cid

    readContracts = withDiscardedBatch $ do
      parent <- syncParentHeader "initializeCoinContract.readContracts"
      withCheckpointerRewind Nothing (Just parent) "initializeCoinContract.readContracts" $ \(PactDbEnv' pdbenv) -> do
        PactServiceEnv{..} <- ask
        pd <- getTxContext def
        !mc <- liftIO $ readInitModules _psLogger pdbenv pd
        updateInitCache mc
        return $! Discard ()

-- | Lookup a block header.
--
-- The block header is expected to be either in the block header database or to
-- be the the currently stored '_psParentHeader'. The latter addresses the case
-- when a block has already been validate with 'execValidateBlock' but isn't (yet)
-- available in the block header database. If that's the case two things can
-- happen:
--
-- 1. the header becomes available before the next 'execValidateBlock' call, or
-- 2. the header gets orphaned and the next 'execValidateBlock' call would cause
--    a rewind to an ancestor, which is available in the db.
--
lookupBlockHeader :: BlockHash -> Text -> PactServiceM tbl BlockHeader
lookupBlockHeader bhash ctx = do
    ParentHeader cur <- use psParentHeader
    if (bhash == _blockHash cur)
      then return cur
      else do
        bhdb <- view psBlockHeaderDb
        liftIO $! lookupM bhdb bhash `catchAllSynchronous` \e ->
            throwM $ BlockHeaderLookupFailure $
                "failed lookup of parent header in " <> ctx <> ": " <> sshow e

-- | Loop forever, serving Pact execution requests and reponses from the queues
serviceRequests
    :: CanReadablePayloadCas tbl
    => LogFunction
    -> MemPoolAccess
    -> PactQueue
    -> PactServiceM tbl ()
serviceRequests logFn memPoolAccess reqQ = do
    logInfo "Starting service"
    go `finally` logInfo "Stopping service"
  where
    go = do
        logDebug "serviceRequests: wait"
        msg <- liftIO $ getNextRequest reqQ
        logDebug $ "serviceRequests: " <> sshow msg
        case msg of
            CloseMsg -> return ()
            LocalMsg (LocalReq localRequest preflight sigVerify rewindDepth localResultVar)  -> do
                trace logFn "Chainweb.Pact.PactService.execLocal" () 0 $
                    tryOne "execLocal" localResultVar $
                        execLocal localRequest preflight sigVerify rewindDepth
                go
            NewBlockMsg NewBlockReq {..} -> do
                trace logFn "Chainweb.Pact.PactService.execNewBlock"
                    (_parentHeader _newBlockHeader) 1 $
                    tryOne "execNewBlock" _newResultVar $
                        execNewBlock memPoolAccess _newBlockHeader _newMiner
                go
            ValidateBlockMsg ValidateBlockReq {..} -> do
                tryOne "execValidateBlock" _valResultVar $
                  fmap fst $ trace' logFn "Chainweb.Pact.PactService.execValidateBlock"
                    _valBlockHeader
                    (\(_, g) -> fromIntegral g)
                    (execValidateBlock memPoolAccess _valBlockHeader _valPayloadData)
                go
            LookupPactTxsMsg (LookupPactTxsReq restorePoint confDepth txHashes resultVar) -> do
                trace logFn "Chainweb.Pact.PactService.execLookupPactTxs" ()
                    (length txHashes) $
                    tryOne "execLookupPactTxs" resultVar $
                        execLookupPactTxs restorePoint confDepth txHashes
                go
            PreInsertCheckMsg (PreInsertCheckReq txs resultVar) -> do
                trace logFn "Chainweb.Pact.PactService.execPreInsertCheckReq" ()
                    (length txs) $
                    tryOne "execPreInsertCheckReq" resultVar $
                        V.map (() <$) <$> execPreInsertCheckReq txs
                go
            BlockTxHistoryMsg (BlockTxHistoryReq bh d resultVar) -> do
                trace logFn "Chainweb.Pact.PactService.execBlockTxHistory" bh 1 $
                    tryOne "execBlockTxHistory" resultVar $
                        execBlockTxHistory bh d
                go
            HistoricalLookupMsg (HistoricalLookupReq bh d k resultVar) -> do
                trace logFn "Chainweb.Pact.PactService.execHistoricalLookup" bh 1 $
                    tryOne "execHistoricalLookup" resultVar $
                        execHistoricalLookup bh d k
                go
            SyncToBlockMsg SyncToBlockReq {..} -> do
                trace logFn "Chainweb.Pact.PactService.execSyncToBlock" _syncToBlockHeader 1 $
                    tryOne "syncToBlockBlock" _syncToResultVar $
                        execSyncToBlock _syncToBlockHeader
                go

    toPactInternalError e = Left $ PactInternalError $ T.pack $ show e

    tryOne
        :: String
        -> MVar (Either PactException a)
        -> PactServiceM tbl a
        -> PactServiceM tbl ()
    tryOne which mvar = tryOne' which mvar Right

    tryOne'
        :: String
        -> MVar (Either PactException b)
        -> (a -> Either PactException b)
        -> PactServiceM tbl a
        -> PactServiceM tbl ()
    tryOne' which mvar post m =
        (evalPactOnThread (post <$> m) >>= (liftIO . putMVar mvar))
        `catches`
            [ Handler $ \(e :: SomeAsyncException) -> do
                logWarn $ mconcat
                    [ "Received asynchronous exception running pact service ("
                    , which
                    , "): "
                    , show e
                    ]
                liftIO $ do
                    void $ tryPutMVar mvar $! toPactInternalError e
                    throwM e
            , Handler $ \(e :: SomeException) -> do
                logError $ mconcat
                    [ "Received exception running pact service ("
                    , which
                    , "): "
                    , show e
                    ]
                liftIO $ do
                    void $ tryPutMVar mvar $! toPactInternalError e
           ]
      where
        -- Pact turns AsyncExceptions into textual exceptions within
        -- PactInternalError. So there is no easy way for us to distinguish
        -- whether an exception originates from within pact or from the outside.
        --
        -- A common strategy to deal with this is to run the computation (pact)
        -- on a "hidden" internal thread. Lifting `forkIO` into a state
        -- monad is generally not thread-safe. It is fine to do here, since
        -- there is no concurrency. We use a thread here only to shield the
        -- computation from external exceptions.
        --
        -- This solution isn't bullet-proof and only meant as a temporary fix. A
        -- proper solution is to fix pact, to handle asynchronous exceptions
        -- gracefully.
        --
        -- No mask is needed here. Asynchronous exceptions are handled
        -- by the outer handlers and cause an abort. So no state is lost.
        --
        evalPactOnThread :: PactServiceM tbl a -> PactServiceM tbl a
        evalPactOnThread act = do
            e <- ask
            s <- get
            T2 r s' <- liftIO $
                withAsync (runPactServiceM s e act) wait
            put $! s'
            return $! r

-- | Performs a dry run of PactExecution's `buyGas` function for transactions being validated.
--
attemptBuyGas
    :: Miner
    -> PactDbEnv'
    -> Vector (Either InsertError ChainwebTransaction)
    -> PactServiceM tbl (Vector (Either InsertError ChainwebTransaction))
attemptBuyGas miner (PactDbEnv' dbEnv) txs = do
        mc <- getInitCache
        l <- P.newLogger <$> view psLoggers <*> pure "attemptBuyGas"
        V.fromList . toList . sfst <$> V.foldM (f l) (T2 mempty mc) txs
  where
    f l (T2 dl mcache) cmd = do
        T2 mcache' !res <- runBuyGas l dbEnv mcache cmd
        pure $! T2 (DL.snoc dl res) mcache'

    createGasEnv
        :: P.Logger
        -> P.PactDbEnv db
        -> P.Command (P.Payload P.PublicMeta P.ParsedCode)
        -> P.GasPrice
        -> P.Gas
        -> PactServiceM tbl (TransactionEnv db)
    createGasEnv l db cmd gp gl = do
        pd <- getTxContext (publicMetaOf cmd)
        spv <- use psSpvSupport
        let ec = P.mkExecutionConfig $
              [ P.FlagDisableModuleInstall
              , P.FlagDisableHistoryInTransactionalMode ] ++
              disableReturnRTC (ctxVersion pd) (ctxChainId pd) (ctxCurrentBlockHeight pd)
        return $! TransactionEnv P.Transactional db l Nothing (ctxToPublicData pd) spv nid gp rk gl ec
      where
        !nid = networkIdOf cmd
        !rk = P.cmdToRequestKey cmd

    runBuyGas
        :: P.Logger
        -> P.PactDbEnv a
        -> ModuleCache
        -> Either InsertError ChainwebTransaction
        -> PactServiceM tbl (T2 ModuleCache (Either InsertError ChainwebTransaction))
    runBuyGas _l _db mcache l@Left {} = return (T2 mcache l)
    runBuyGas l db mcache (Right tx) = do
        let cmd = payloadObj <$> tx
            gasPrice = view cmdGasPrice cmd
            gasLimit = fromIntegral $ view cmdGasLimit cmd
            txst = TransactionState
                { _txCache = mcache
                , _txLogs = mempty
                , _txGasUsed = 0
                , _txGasId = Nothing
                , _txGasModel = P._geGasModel P.freeGasEnv
                , _txWarnings = mempty
                }

        buyGasEnv <- createGasEnv l db cmd gasPrice gasLimit

        cr <- liftIO
          $! catchesPactError l CensorsUnexpectedError
          $! execTransactionM buyGasEnv txst
          $! buyGas False cmd miner

        case cr of
            Left err -> return (T2 mcache (Left (InsertErrorBuyGas (T.pack $ show err))))
            Right t -> return (T2 (_txCache t) (Right tx))

<<<<<<< HEAD
data BlockFilling = BlockFilling
    { _bfState :: !BlockFill
    , _bfSuccessPairs :: !(V.Vector (ChainwebTransaction,P.CommandResult [P.TxLogJson]))
    , _bfFailures :: !(V.Vector GasPurchaseFailure)
    }

=======
>>>>>>> 7d069653
-- | Note: The BlockHeader param here is the PARENT HEADER of the new
-- block-to-be
--
execNewBlock
    :: CanReadablePayloadCas tbl
    => MemPoolAccess
    -> ParentHeader
    -> Miner
    -> PactServiceM tbl PayloadWithOutputs
execNewBlock mpAccess parent miner = do
    updateMempool
    withDiscardedBatch $ do
      withCheckpointerRewind newblockRewindLimit (Just parent) "execNewBlock" doNewBlock
  where
    handleTimeout :: TxTimeout -> PactServiceM cas a
    handleTimeout (TxTimeout h) = do
      logError $ "execNewBlock: timed out on " <> sshow h
      liftIO $ mpaBadlistTx mpAccess (V.singleton h)
      throwM (TxTimeout h)

    -- This is intended to mitigate mining attempts during replay.
    -- In theory we shouldn't need to rewind much ever, but values
    -- less than this are failing in PactReplay test.
    newblockRewindLimit = Just $ RewindLimit 8

    getBlockTxs :: BlockFill -> PactServiceM tbl (Vector ChainwebTransaction)
    getBlockTxs bfState = do
      cp <- getCheckpointer
      psEnv <- ask
      logger <- view psLogger
      let validate bhi _bha txs = do

            let parentTime = ParentCreationTime $ _blockCreationTime $ _parentHeader parent
            results <- do
                let v = _chainwebVersion psEnv
                    cid = _chainId psEnv
                validateChainwebTxs logger v cid cp parentTime bhi txs return

            V.forM results $ \case
                Right _ -> return True
                Left _e -> return False

      liftIO $!
        mpaGetBlock mpAccess bfState validate (pHeight + 1) pHash (_parentHeader parent)

    doNewBlock pdbenv = do
        logInfo $ "execNewBlock: "
                <> " (parent height = " <> sshow pHeight <> ")"
                <> " (parent hash = " <> sshow pHash <> ")"

        blockGasLimit <- view psBlockGasLimit
        let initState = BlockFill blockGasLimit mempty 0

        let
            txTimeHeadroomFactor :: Double
            txTimeHeadroomFactor = 5
            -- 2.5 microseconds per unit gas
            txTimeLimit :: Micros
            txTimeLimit = round $ (2.5 * txTimeHeadroomFactor) * fromIntegral blockGasLimit

        -- Heuristic: limit fetches to count of 1000-gas txs in block.
        let fetchLimit = fromIntegral $ blockGasLimit `div` 1000

        newTrans <- getBlockTxs initState

        -- NEW BLOCK COINBASE: Reject bad coinbase, always use precompilation
        Transactions pairs cb <- execTransactions False miner newTrans
          (EnforceCoinbaseFailure True)
          (CoinbaseUsePrecompiled True)
          pdbenv
          Nothing
          (Just txTimeLimit) `catch` handleTimeout

        successes <- liftIO $ Dyna.new @_ @Array @_ @(ChainwebTransaction, P.CommandResult [P.TxLog A.Value])
        failures <- liftIO $ Dyna.new @_ @Array @_ @GasPurchaseFailure
        _ <- refill fetchLimit txTimeLimit pdbenv successes failures =<<
          foldM (splitResults successes failures) (incCount initState) pairs

        liftIO $ do
          txHashes <- Dyna.toLiftedVectorWith (\_ failure -> pure (gasPurchaseFailureHash failure)) failures
          mpaBadlistTx mpAccess txHashes

        !pwo <- liftIO $ do
          txs <- Dyna.toLiftedVector successes
          pure (toPayloadWithOutputs miner (Transactions txs cb))
        return $! Discard pwo

    refill :: Word64 -> Micros -> PactDbEnv' -> GrowableVec (ChainwebTransaction, P.CommandResult [P.TxLog A.Value]) -> GrowableVec GasPurchaseFailure -> BlockFill -> PactServiceM tbl BlockFill
    refill fetchLimit txTimeLimit pdbenv successes failures = go
      where
        go :: BlockFill -> PactServiceM tbl BlockFill
        go unchanged@bfState = do

          case unchanged of
            BlockFill g _ c -> do
              (goodLength, badLength) <- liftIO $ (,) <$> Dyna.length successes <*> Dyna.length failures
              logDebug $ "Block fill: count=" <> sshow c
                <> ", gaslimit=" <> sshow g <> ", good="
                <> sshow goodLength <> ", bad=" <> sshow badLength

          -- LOOP INVARIANT: limit absolute recursion count
          when (_bfCount bfState > fetchLimit) $
            throwM $ MempoolFillFailure $ "Refill fetch limit exceeded (" <> sshow fetchLimit <> ")"

          when (_bfGasLimit bfState < 0) $
            throwM $ MempoolFillFailure $ "Internal error, negative gas limit: " <> sshow bfState

          if _bfGasLimit bfState == 0 then pure unchanged else do

            newTrans <- getBlockTxs bfState
            if V.null newTrans then pure unchanged else do

              pairs <- execTransactionsOnly miner newTrans pdbenv
                (Just txTimeLimit) `catch` handleTimeout

              (oldPairsLength, oldFailsLength) <- liftIO $ (,)
                <$> Dyna.length successes
                <*> Dyna.length failures

              newState <- foldM (splitResults successes failures) unchanged pairs

              -- LOOP INVARIANT: gas must not increase
              when (_bfGasLimit newState > _bfGasLimit bfState) $
                throwM $ MempoolFillFailure $ "Gas must not increase: " <> sshow (bfState,newState)

              (newPairsLength, newFailsLength) <- liftIO $ (,)
                <$> Dyna.length successes
                <*> Dyna.length failures
              let newSuccessCount = newPairsLength - oldPairsLength
              let newFailCount = newFailsLength - oldFailsLength

              -- LOOP INVARIANT: gas must decrease ...
              if (_bfGasLimit newState < _bfGasLimit bfState)
                  -- ... OR only non-zero failures were returned.
                 || (newSuccessCount == 0  && newFailCount > 0)
                  then go (incCount newState)
                  else throwM $ MempoolFillFailure $ "Invariant failure: " <>
                       sshow (bfState,newState,V.length newTrans
                             ,newPairsLength,newFailsLength)

    incCount :: BlockFill -> BlockFill
    incCount b = over bfCount succ b

    splitResults success fails (BlockFill g rks i) (t,r) = case r of
      Right cr -> do
        !rks' <- enforceUnique rks (requestKeyToTransactionHash $ P._crReqKey cr)
        -- Decrement actual gas used from block limit
        let !g' = g - fromIntegral (P._crGas cr)
        liftIO $ Dyna.push success (t, cr)
        return $ BlockFill g' rks' i
      Left f -> do
        !rks' <- enforceUnique rks (gasPurchaseFailureHash f)
        -- Gas buy failure adds failed request key to fail list only
        liftIO $ Dyna.push fails f
        return $ BlockFill g rks' i

    enforceUnique rks rk
      | S.member rk rks =
        throwM $ MempoolFillFailure $ "Duplicate transaction: " <> sshow rk
      | otherwise = return $ S.insert rk rks

    pHeight = _blockHeight $ _parentHeader parent
    pHash = _blockHash $ _parentHeader parent

    updateMempool = liftIO $ do
      mpaProcessFork mpAccess $ _parentHeader parent
      mpaSetLastHeader mpAccess $ _parentHeader parent


type GrowableVec = Vec Array (PrimState IO)

-- | only for use in generating genesis blocks in tools
--
execNewGenesisBlock
    :: CanReadablePayloadCas tbl
    => Miner
    -> Vector ChainwebTransaction
    -> PactServiceM tbl PayloadWithOutputs
execNewGenesisBlock miner newTrans = withDiscardedBatch $
    withCheckpointerRewind Nothing Nothing "execNewGenesisBlock" $ \pdbenv -> do

        -- NEW GENESIS COINBASE: Reject bad coinbase, use date rule for precompilation
        results <- execTransactions True miner newTrans
                   (EnforceCoinbaseFailure True)
                   (CoinbaseUsePrecompiled False) pdbenv Nothing Nothing
                   >>= throwOnGasFailure
        return $! Discard (toPayloadWithOutputs miner results)

execLocal
    :: CanReadablePayloadCas tbl
    => ChainwebTransaction
    -> Maybe LocalPreflightSimulation
      -- ^ preflight flag
    -> Maybe LocalSignatureVerification
      -- ^ turn off signature verification checks?
    -> Maybe RewindDepth
      -- ^ rewind depth
    -> PactServiceM tbl LocalResult
execLocal cwtx preflight sigVerify rdepth = withDiscardedBatch $ do
    parent <- syncParentHeader "execLocal"

    PactServiceEnv{..} <- ask

    let !cmd = payloadObj <$> cwtx
        !pm = publicMetaOf cmd

    mc <- getInitCache
    ctx <- getTxContext pm
    spv <- use psSpvSupport

    -- when no depth is defined, treat
    -- withCheckpointerRewind as withCurrentCheckpointer
    -- (i.e. setting rewind to 0).
    let rewindDepth = fromMaybe (RewindDepth 0) rdepth

    when (_rewindDepth rewindDepth > _rewindLimit _psLocalRewindDepthLimit) $ do
        throwM $ LocalRewindLimitExceeded _psLocalRewindDepthLimit rewindDepth

    let parentBlockHeader = _parentHeader parent

    -- we fail if the requested depth is bigger than the current parent block height
    -- because we can't go after the genesis block
    when (_rewindDepth rewindDepth > getBlockHeight (_blockHeight parentBlockHeader)) $ throwM LocalRewindGenesisExceeded

    let ancestorRank = fromIntegral $ (getBlockHeight $ _blockHeight parentBlockHeader) - _rewindDepth rewindDepth
    ancestor <- liftIO $ seekAncestor _psBlockHeaderDb parentBlockHeader ancestorRank

    rewindHeader <- case ancestor of
        Just a -> pure $ Just $ ParentHeader a
        Nothing -> throwM $ BlockHeaderLookupFailure $
            "failed seekAncestor of parent header with ancestorRank " <> sshow ancestorRank

    let execConfig = P.mkExecutionConfig $
            [ P.FlagAllowReadInLocal | _psAllowReadsInLocal ] ++
            enablePactEvents' (ctxVersion ctx) (ctxChainId ctx) (ctxCurrentBlockHeight ctx) ++
            enforceKeysetFormats' (ctxVersion ctx) (ctxChainId ctx) (ctxCurrentBlockHeight ctx) ++
            disableReturnRTC (ctxVersion ctx) (ctxChainId ctx) (ctxCurrentBlockHeight ctx)
        logger = P.newLogger _psLoggers "execLocal"
        initialGas = initialGasOf $ P._cmdPayload cwtx

    -- In this case the rewind limit is the same as rewind depth
    let rewindLimit = RewindLimit $ _rewindDepth rewindDepth
    withCheckpointerRewind (Just rewindLimit) rewindHeader "execLocal" $
      \(PactDbEnv' pdbenv) -> do
        --
        -- if the ?preflight query parameter is set to True, we run the `applyCmd` workflow
        -- otherwise, we prefer the old (default) behavior. When no preflight flag is
        -- specified, we run the old behavior. When it is set to true, we also do metadata
        -- validations.
        --
        r <- case preflight of
          Just PreflightSimulation -> do
            assertLocalMetadata cmd ctx sigVerify >>= \case
              Right{} -> do
                T3 cr _mc warns <- liftIO $ applyCmd
                  _psVersion logger _psGasLogger pdbenv
                  noMiner chainweb213GasModel ctx spv cmd
                  initialGas mc ApplyLocal

                let cr' = toHashCommandResult cr
                    warns' = P.renderCompactText <$> toList warns
                pure $ LocalResultWithWarns cr' warns'
              Left e -> pure $ MetadataValidationFailure e
          _ ->  liftIO $ do
            cr <- applyLocal
              logger _psGasLogger pdbenv
              chainweb213GasModel ctx spv
              cwtx mc execConfig

            let cr' = toHashCommandResult cr
            pure $ LocalResultLegacy cr'

        return $ Discard r

execSyncToBlock
    :: CanReadablePayloadCas tbl
    => BlockHeader
    -> PactServiceM tbl ()
execSyncToBlock hdr = rewindToIncremental Nothing (Just $ ParentHeader hdr)

-- | Validate a mined block. Execute the transactions in Pact again as
-- validation. Note: The BlockHeader here is the header of the block being
-- validated.
--
execValidateBlock
    :: CanReadablePayloadCas tbl
    => MemPoolAccess
    -> BlockHeader
    -> PayloadData
    -> PactServiceM tbl (PayloadWithOutputs, P.Gas)
execValidateBlock memPoolAccess currHeader plData = do
    -- The parent block header must be available in the block header database
    target <- getTarget
    psEnv <- ask
    let reorgLimit = view psReorgLimit psEnv
    T2 miner transactions <- exitOnRewindLimitExceeded $ withBatch $ do
        withCheckpointerRewind (Just reorgLimit) target "execValidateBlock" $ \pdbenv -> do
            !result <- execBlock currHeader plData pdbenv
            return $! Save currHeader result
    !result <- either throwM return $
        validateHashes currHeader plData miner transactions

    -- update mempool
    --
    -- Using the parent isn't optimal, since it doesn't delete the txs of
    -- `currHeader` from the set of pending tx. The reason for this is that the
    -- implementation 'mpaProcessFork' uses the chain database and at this point
    -- 'currHeader' is generally not yet available in the database. It would be
    -- possible to extract the txs from the result and remove them from the set
    -- of pending txs. However, that would add extra complexity and at little
    -- gain.
    --
    case target of
        Nothing -> return ()
        Just (ParentHeader p) -> liftIO $ do
            mpaProcessFork memPoolAccess p
            mpaSetLastHeader memPoolAccess p

    let !totalGasUsed = sumOf (folded . to P._crGas) transactions
    return (result, totalGasUsed)
  where
    getTarget
        | isGenesisBlockHeader currHeader = return Nothing
        | otherwise = Just . ParentHeader
            <$> lookupBlockHeader (_blockParent currHeader) "execValidateBlock"
                -- It is up to the user of pact service to guaranteed that this
                -- succeeds. If this fails it usually means that the block
                -- header database is corrupted.

execBlockTxHistory
    :: BlockHeader
    -> P.Domain P.RowKey P.RowData
    -> PactServiceM tbl BlockTxHistory
execBlockTxHistory bh d = do
  !cp <- getCheckpointer
  liftIO $ _cpGetBlockHistory cp bh d

execHistoricalLookup
    :: BlockHeader
    -> P.Domain P.RowKey P.RowData
    -> P.RowKey
    -> PactServiceM tbl (Maybe (P.TxLog P.RowData))
execHistoricalLookup bh d k = do
  !cp <- getCheckpointer
  liftIO $ _cpGetHistoricalLookup cp bh d k

execPreInsertCheckReq
    :: CanReadablePayloadCas tbl
    => Vector ChainwebTransaction
    -> PactServiceM tbl (Vector (Either Mempool.InsertError ChainwebTransaction))
execPreInsertCheckReq txs = withDiscardedBatch $ do
    parent <- use psParentHeader
    let currHeight = succ $ _blockHeight $ _parentHeader parent
    psEnv <- ask
    psState <- get
    let parentTime = ParentCreationTime $ _blockCreationTime $ _parentHeader parent
    cp <- getCheckpointer
    logger <- view psLogger
    withCurrentCheckpointer "execPreInsertCheckReq" $ \pdb -> do
      let v = _chainwebVersion psEnv
          cid = _chainId psEnv
      liftIO $ fmap Discard $
        validateChainwebTxs logger v cid cp parentTime currHeight txs (runGas pdb psState psEnv)
  where
    runGas pdb pst penv ts =
        evalPactServiceM pst penv (attemptBuyGas noMiner pdb ts)

execLookupPactTxs
    :: CanReadablePayloadCas tbl
    => Rewind
    -> Maybe ConfirmationDepth
    -> Vector P.PactHash
    -> PactServiceM tbl (HM.HashMap P.PactHash (T2 BlockHeight BlockHash))
execLookupPactTxs restorePoint confDepth txs
    | V.null txs = return mempty
    | otherwise = go
  where
    go = getCheckpointer >>= \(!cp) -> case restorePoint of
      NoRewind _ ->
        liftIO $! _cpLookupProcessedTx cp confDepth txs
      DoRewind parent -> withDiscardedBatch $ do
        withCheckpointerRewind Nothing (Just $ ParentHeader parent) "lookupPactTxs" $ \_ ->
          liftIO $ Discard <$> _cpLookupProcessedTx cp confDepth txs

-- | Modified table gas module with free module loads
--
freeModuleLoadGasModel :: P.GasModel
freeModuleLoadGasModel = modifiedGasModel
  where
    defGasModel = tableGasModel defaultGasConfig
    fullRunFunction = P.runGasModel defGasModel
    modifiedRunFunction name ga = case ga of
      P.GPostRead P.ReadModule {} -> 0
      _ -> fullRunFunction name ga
    modifiedGasModel = defGasModel { P.runGasModel = modifiedRunFunction }

chainweb213GasModel :: P.GasModel
chainweb213GasModel = modifiedGasModel
  where
    defGasModel = tableGasModel gasConfig
    unknownOperationPenalty = 1000000
    multiRowOperation = 40000
    gasConfig = defaultGasConfig { _gasCostConfig_primTable = updTable }
    updTable = M.union upd defaultGasTable
    upd = M.fromList
      [("keys",    multiRowOperation)
      ,("select",  multiRowOperation)
      ,("fold-db", multiRowOperation)
      ]
    fullRunFunction = P.runGasModel defGasModel
    modifiedRunFunction name ga = case ga of
      P.GPostRead P.ReadModule {} -> 0
      P.GUnreduced _ts -> case M.lookup name updTable of
        Just g -> g
        Nothing -> unknownOperationPenalty
      _ -> fullRunFunction name ga
    modifiedGasModel = defGasModel { P.runGasModel = modifiedRunFunction }


getGasModel :: TxContext -> P.GasModel
getGasModel ctx
    | chainweb213Pact (ctxVersion ctx) (ctxChainId ctx) (ctxCurrentBlockHeight ctx) = chainweb213GasModel
    | otherwise = freeModuleLoadGasModel<|MERGE_RESOLUTION|>--- conflicted
+++ resolved
@@ -467,15 +467,6 @@
             Left err -> return (T2 mcache (Left (InsertErrorBuyGas (T.pack $ show err))))
             Right t -> return (T2 (_txCache t) (Right tx))
 
-<<<<<<< HEAD
-data BlockFilling = BlockFilling
-    { _bfState :: !BlockFill
-    , _bfSuccessPairs :: !(V.Vector (ChainwebTransaction,P.CommandResult [P.TxLogJson]))
-    , _bfFailures :: !(V.Vector GasPurchaseFailure)
-    }
-
-=======
->>>>>>> 7d069653
 -- | Note: The BlockHeader param here is the PARENT HEADER of the new
 -- block-to-be
 --
@@ -549,7 +540,7 @@
           Nothing
           (Just txTimeLimit) `catch` handleTimeout
 
-        successes <- liftIO $ Dyna.new @_ @Array @_ @(ChainwebTransaction, P.CommandResult [P.TxLog A.Value])
+        successes <- liftIO $ Dyna.new @_ @Array @_ @(ChainwebTransaction, P.CommandResult [P.TxLogJson])
         failures <- liftIO $ Dyna.new @_ @Array @_ @GasPurchaseFailure
         _ <- refill fetchLimit txTimeLimit pdbenv successes failures =<<
           foldM (splitResults successes failures) (incCount initState) pairs
@@ -563,7 +554,7 @@
           pure (toPayloadWithOutputs miner (Transactions txs cb))
         return $! Discard pwo
 
-    refill :: Word64 -> Micros -> PactDbEnv' -> GrowableVec (ChainwebTransaction, P.CommandResult [P.TxLog A.Value]) -> GrowableVec GasPurchaseFailure -> BlockFill -> PactServiceM tbl BlockFill
+    refill :: Word64 -> Micros -> PactDbEnv' -> GrowableVec (ChainwebTransaction, P.CommandResult [P.TxLogJson]) -> GrowableVec GasPurchaseFailure -> BlockFill -> PactServiceM tbl BlockFill
     refill fetchLimit txTimeLimit pdbenv successes failures = go
       where
         go :: BlockFill -> PactServiceM tbl BlockFill
