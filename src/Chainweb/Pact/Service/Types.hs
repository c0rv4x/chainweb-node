--- conflicted
+++ resolved
@@ -106,15 +106,9 @@
     -- ^ whether to write transaction gas logs at INFO
   , _pactModuleCacheLimit :: !DbCacheLimitBytes
     -- ^ limit of the database module cache in bytes of corresponding row data
-<<<<<<< HEAD
-  , _pactPersistIntraBlockWrites :: !PersistIntraBlockWrites
-    -- ^ whether to write rows to the database even if they are replaced by
-    -- other rows in the same block
-=======
   , _pactFullHistoryRequired :: !Bool
     -- ^ Whether or not the node requires that the full Pact history be
     --   available. Compaction can remove history.
->>>>>>> 3ef504b5
   } deriving (Eq,Show)
 
 data GasPurchaseFailure = GasPurchaseFailure TransactionHash PactError
