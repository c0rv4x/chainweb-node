--- conflicted
+++ resolved
@@ -174,7 +174,6 @@
     txst = TransactionState mcache0 mempty 0 Nothing stGasModel mempty
 
 
-<<<<<<< HEAD
     executionConfigNoHistory = ExecutionConfig
       $ S.singleton FlagDisableHistoryInTransactionalMode
       <> S.fromList
@@ -182,25 +181,6 @@
         ++ [ FlagPreserveModuleNameBug | not isModuleNameFix ]
         ++ [ FlagPreserveNsModuleInstallBug | not isModuleNameFix2 ])
       <> flagsFor v (ctxChainId txCtx) (ctxCurrentBlockHeight txCtx)
-=======
-    executionConfigNoHistory = mkExecutionConfig
-      $ FlagDisableHistoryInTransactionalMode
-      : ( [ FlagOldReadOnlyBehavior | isPactBackCompatV16 ]
-          ++ [ FlagPreserveModuleNameBug | not isModuleNameFix ]
-          ++ [ FlagPreserveNsModuleInstallBug | not isModuleNameFix2 ]
-          ++ enablePactEvents' txCtx
-          ++ enablePact40 txCtx
-          ++ enablePact420 txCtx
-          ++ enforceKeysetFormats' txCtx
-          ++ enablePactModuleMemcheck txCtx
-          ++ enablePact43 txCtx
-          ++ enablePact431 txCtx
-          ++ enablePact44 txCtx
-          ++ enablePact45 txCtx
-          ++ enableNewTrans txCtx
-          ++ enablePact46 txCtx
-          ++ enablePact47 txCtx)
->>>>>>> b5d4ef2d
 
     cenv = TransactionEnv Transactional pdbenv logger gasLogger (ctxToPublicData txCtx) spv nid gasPrice
       requestKey (fromIntegral gasLimit) executionConfigNoHistory
@@ -210,21 +190,13 @@
     gasLimit = view cmdGasLimit cmd
     nid = networkIdOf cmd
     currHeight = ctxCurrentBlockHeight txCtx
-<<<<<<< HEAD
     cid = ctxChainId txCtx
     isModuleNameFix = enableModuleNameFix v cid currHeight
     isModuleNameFix2 = enableModuleNameFix2 v cid currHeight
     isPactBackCompatV16 = pactBackCompat_v16 v cid currHeight
     chainweb213Pact' = chainweb213Pact v cid currHeight
     chainweb217Pact' = chainweb217Pact v cid currHeight
-=======
-    isModuleNameFix = enableModuleNameFix v currHeight
-    isModuleNameFix2 = enableModuleNameFix2 v currHeight
-    isPactBackCompatV16 = pactBackCompat_v16 v currHeight
-    chainweb213Pact' = chainweb213Pact (ctxVersion txCtx) (ctxCurrentBlockHeight txCtx)
-    chainweb217Pact' = chainweb217Pact After (ctxVersion txCtx) (ctxCurrentBlockHeight txCtx)
-    chainweb219Pact' = chainweb219Pact (ctxVersion txCtx) (ctxCurrentBlockHeight txCtx)
->>>>>>> b5d4ef2d
+    chainweb219Pact' = chainweb219Pact v cid currHeight
     toEmptyPactError (PactError errty _ _ _) = PactError errty def [] mempty
 
     toOldListErr pe = pe { peDoc = listErrMsg }
@@ -353,6 +325,7 @@
   , enablePact45 v cid bh
   , enableNewTrans v cid bh
   , enablePact46 v cid bh
+  , enablePact47 v cid bh
   ]
 
 applyCoinbase
@@ -391,26 +364,11 @@
     chainweb213Pact' = chainweb213Pact v cid bh
     fork1_3InEffect = vuln797Fix v cid bh
     throwCritical = fork1_3InEffect || enfCBFailure
-<<<<<<< HEAD
     ec = ExecutionConfig $ S.delete FlagEnforceKeyFormats $ fold
       [ S.singleton FlagDisableModuleInstall
       , S.singleton FlagDisableHistoryInTransactionalMode
       , flagsFor v (ctxChainId txCtx) (ctxCurrentBlockHeight txCtx)
       ]
-=======
-    ec = mkExecutionConfig $
-      [ FlagDisableModuleInstall
-      , FlagDisableHistoryInTransactionalMode ] ++
-      enablePactEvents' txCtx ++
-      enablePact40 txCtx ++
-      enablePact420 txCtx ++
-      enablePactModuleMemcheck txCtx ++
-      enablePact43 txCtx ++
-      enablePact431 txCtx ++
-      enablePact44 txCtx ++
-      enablePact45 txCtx ++
-      enablePact47 txCtx
->>>>>>> b5d4ef2d
     tenv = TransactionEnv Transactional dbEnv logger Nothing (ctxToPublicData txCtx) noSPVSupport
            Nothing 0.0 rk 0 ec
     txst = TransactionState mc mempty 0 Nothing (_geGasModel freeGasEnv) mempty
@@ -798,10 +756,8 @@
 enablePact46 :: ChainwebVersion -> V.ChainId -> BlockHeight -> [ExecutionFlag]
 enablePact46 v cid bh = [FlagDisablePact46 | not (chainweb218Pact v cid bh)]
 
-enablePact47 :: TxContext -> [ExecutionFlag]
-enablePact47 tc
-    | chainweb219Pact (ctxVersion tc) (ctxCurrentBlockHeight tc) = []
-    | otherwise = [FlagDisablePact47]
+enablePact47 :: ChainwebVersion -> V.ChainId -> BlockHeight -> [ExecutionFlag]
+enablePact47 v cid bh = [FlagDisablePact47 | not (chainweb219Pact v cid bh)]
 
 -- | Execute a 'ContMsg' and return the command result and module cache
 --
