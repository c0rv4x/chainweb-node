{-# LANGUAGE BangPatterns #-}
{-# LANGUAGE FlexibleContexts #-}
{-# LANGUAGE FlexibleInstances #-}
{-# LANGUAGE OverloadedStrings #-}
{-# LANGUAGE RankNTypes #-}
{-# LANGUAGE RecordWildCards #-}
{-# LANGUAGE ScopedTypeVariables #-}
{-# LANGUAGE TypeFamilies #-}

-- |
-- Module: Chainweb.Pact.PactService.ExecBlock
-- Copyright: Copyright © 2020 Kadena LLC.
-- License: See LICENSE file
-- Maintainers: Lars Kuhtz, Emily Pillmore, Stuart Popejoy
-- Stability: experimental
--
-- Functionality for playing block transactions.
--
module Chainweb.Pact.PactService.ExecBlock
    ( setParentHeader
    , execBlock
    , execTransactions
    , execTransactionsOnly
    , toHashCommandResult
    , minerReward
    , toPayloadWithOutputs
    , validateChainwebTxs
    , validateHashes
    , throwOnGasFailure
    ) where

import Control.DeepSeq
import Control.Exception (evaluate)
import Control.Lens
import Control.Monad
import Control.Monad.Catch
import Control.Monad.Reader
import Control.Monad.State.Strict

import qualified Data.Aeson as A
import qualified Data.ByteString.Short as SB
import Data.Decimal
import Data.Default (def)
import Data.Either
import Data.Foldable (toList)
import qualified Data.HashMap.Strict as HashMap
import qualified Data.Map as Map
import Data.Maybe (catMaybes)
import Data.Text (Text)
import qualified Data.Text as T
import qualified Data.Text.Encoding as T
import Data.Vector (Vector)
import qualified Data.Vector as V

import System.IO
import System.Timeout

import Prelude hiding (lookup)

import Pact.Compile (compileExps)
import qualified Pact.Interpreter as P
import qualified Pact.JSON.Encode as J
import qualified Pact.Parse as P
import qualified Pact.Types.Command as P
import Pact.Types.Exp (ParsedCode(..))
import Pact.Types.ExpParser (mkTextInfo, ParseEnv(..))
import qualified Pact.Types.Hash as P
import Pact.Types.RPC
import qualified Pact.Types.Runtime as P
import qualified Pact.Types.SPV as P

import Chainweb.BlockHeader
import Chainweb.BlockHeight
import Chainweb.Logger
import Chainweb.Mempool.Mempool as Mempool
import Chainweb.Miner.Pact
import Chainweb.Pact.Backend.Types
import Chainweb.Pact.NoCoinbase
import Chainweb.Pact.Service.Types
import Chainweb.Pact.SPV
import Chainweb.Pact.TransactionExec
import Chainweb.Pact.Types
import Chainweb.Pact.Validations (assertTxTimeRelativeToParent, assertValidateSigs)
import Chainweb.Payload
import Chainweb.Payload.PayloadStore
import Chainweb.Time
import Chainweb.Transaction
import Chainweb.Utils hiding (check)
import Chainweb.Version
import Chainweb.Version.Guards

-- | Set parent header in state and spv support (using parent hash)
setParentHeader :: (Logger logger) => Text -> ParentHeader -> PactServiceM logger tbl ()
setParentHeader msg ph@(ParentHeader bh) = do
  logDebug $ "setParentHeader: " <> msg <> ": " <> sshow (_blockHash bh,_blockHeight bh)
  modify' $ set psParentHeader ph
  bdb <- view psBlockHeaderDb
  modify' $ set psSpvSupport $! pactSPV bdb bh

-- | Execute a block -- only called in validate either for replay or for validating current block.
--
-- /NOTE:/
--
-- Any call of this function must occur within a dedicated call to
-- 'withChwithCheckpointerRewind', 'withCurrentCheckpointer' or
-- 'withCheckPointerWithoutRewind'.
--
execBlock
    :: (CanReadablePayloadCas tbl, Logger logger)
    => BlockHeader
        -- ^ this is the current header. We may consider changing this to the parent
        -- header to avoid confusion with new block and prevent using data from this
        -- header when we should use the respective values from the parent header
        -- instead.
    -> PayloadData
    -> PactDbEnv' logger
    -> PactServiceM logger tbl (T2 Miner (Transactions (P.CommandResult [P.TxLogJson])))
execBlock currHeader plData pdbenv = do

    unlessM ((> 0) <$> asks _psCheckpointerDepth) $ do
        error "Code invariant violation: execBlock must be called with withCheckpointer. Please report this as a bug."

    miner <- decodeStrictOrThrow' (_minerData $ _payloadDataMiner plData)
    trans <- liftIO $ transactionsFromPayload
      (pactParserVersion v (_blockChainId currHeader) (_blockHeight currHeader))
      plData
    cp <- getCheckpointer
    logger <- view psLogger

    -- The reference time for tx timings validation.
    --
    -- The legacy behavior is to use the creation time of the /current/ header.
    -- The new default behavior is to use the creation time of the /parent/ header.
    --
    txValidationTime <- if isGenesisBlockHeader currHeader
      then return (ParentCreationTime $ _blockCreationTime currHeader)
      else ParentCreationTime . _blockCreationTime . _parentHeader <$> use psParentHeader

    -- prop_tx_ttl_validate
    valids <- liftIO $ V.zip trans <$>
        validateChainwebTxs logger v cid cp txValidationTime
            (_blockHeight currHeader) trans skipDebitGas

    case foldr handleValids [] valids of
      [] -> return ()
      errs -> throwM $ TransactionValidationException errs

    logInitCache

    !results <- go miner trans >>= throwOnGasFailure

    modify' $ set psStateValidated $ Just currHeader

    -- Validate hashes if requested
    asks _psValidateHashesOnReplay >>= \x -> when x $
        either throwM (void . return) $!
        validateHashes currHeader plData miner results

    return $! T2 miner results

  where
    blockGasLimit =
      fromIntegral <$> maxBlockGasLimit v (_blockHeight currHeader)

    logInitCache = do
      mc <- fmap (fmap instr . _getModuleCache) <$> use psInitCache
      logDebug $ "execBlock: initCache: " <> sshow mc

    instr (md,_) = preview (P._MDModule . P.mHash) $ P._mdModule md

    handleValids (tx,Left e) es = (P._cmdHash tx, sshow e):es
    handleValids _ es = es

    v = _chainwebVersion currHeader
    cid = _chainId currHeader

    isGenesisBlock = isGenesisBlockHeader currHeader

    go m txs = if isGenesisBlock
      then do
        -- GENESIS VALIDATE COINBASE: Reject bad coinbase, use date rule for precompilation
        execTransactions True m txs
          (EnforceCoinbaseFailure True) (CoinbaseUsePrecompiled False) pdbenv blockGasLimit Nothing
      else do
        -- VALIDATE COINBASE: back-compat allow failures, use date rule for precompilation
        execTransactions False m txs
          (EnforceCoinbaseFailure False) (CoinbaseUsePrecompiled False) pdbenv blockGasLimit Nothing

throwOnGasFailure
    :: Transactions (Either GasPurchaseFailure a)
    -> PactServiceM logger tbl (Transactions a)
throwOnGasFailure = (transactionPairs . traverse . _2) throwGasFailure
  where
    throwGasFailure (Left e) = throwM $! BuyGasFailure e
    throwGasFailure (Right r) = pure r

-- | The principal validation logic for groups of Pact Transactions.
--
-- Skips validation for genesis transactions, since gas accounts, etc. don't
-- exist yet.
--
validateChainwebTxs
    :: (Logger logger)
    => logger
    -> ChainwebVersion
    -> ChainId
    -> Checkpointer logger
    -> ParentCreationTime
        -- ^ reference time for tx validation.
    -> BlockHeight
        -- ^ Current block height
    -> Vector ChainwebTransaction
    -> RunGas
    -> IO ValidateTxs
validateChainwebTxs logger v cid cp txValidationTime bh txs doBuyGas
  | bh == genesisHeight v cid = pure $! V.map Right txs
  | V.null txs = pure V.empty
  | otherwise = go
  where
    go = V.mapM validations initTxList >>= doBuyGas

    validations t =
      runValid checkUnique t
      >>= runValid checkTxHash
      >>= runValid checkTxSigs
      >>= runValid checkTimes
      >>= runValid (return . checkCompile v cid bh)

    checkUnique :: ChainwebTransaction -> IO (Either InsertError ChainwebTransaction)
    checkUnique t = do
      found <- HashMap.lookup (P._cmdHash t) <$> _cpLookupProcessedTx cp Nothing (V.singleton $ P._cmdHash t)
      case found of
        Nothing -> pure $ Right t
        Just _ -> pure $ Left InsertErrorDuplicate

    checkTimes :: ChainwebTransaction -> IO (Either InsertError ChainwebTransaction)
    checkTimes t
        | skipTxTimingValidation v cid bh = return $ Right t
        | assertTxTimeRelativeToParent txValidationTime $ fmap payloadObj t = return $ Right t
        | otherwise = return $ Left InsertErrorInvalidTime

    checkTxHash :: ChainwebTransaction -> IO (Either InsertError ChainwebTransaction)
    checkTxHash t =
        case P.verifyHash (P._cmdHash t) (SB.fromShort $ payloadBytes $ P._cmdPayload t) of
            Left _
<<<<<<< HEAD
                | doCheckTxHash v cid bh -> return $ Left $ InsertErrorInvalidHash
=======
                | doCheckTxHash v cid bh -> return $ Left InsertErrorInvalidHash
>>>>>>> cda46fc8
                | otherwise -> do
                    logDebug_ logger "ignored legacy tx-hash failure"
                    return $ Right t
            Right _ -> pure $ Right t

    checkTxSigs :: ChainwebTransaction -> IO (Either InsertError ChainwebTransaction)
    checkTxSigs t
      | assertValidateSigs hsh signers sigs = pure $ Right t
      | otherwise = return $ Left InsertErrorInvalidSigs
      where
        hsh = P._cmdHash t
        sigs = P._cmdSigs t
        signers = P._pSigners $ payloadObj $ P._cmdPayload t

    initTxList :: ValidateTxs
    initTxList = V.map Right txs

    runValid :: Monad m => (a -> m (Either e a)) -> Either e a -> m (Either e a)
    runValid f (Right r) = f r
    runValid _ l@Left{} = pure l


type ValidateTxs = Vector (Either InsertError ChainwebTransaction)
type RunGas = ValidateTxs -> IO ValidateTxs

checkCompile
  :: ChainwebVersion
  -> ChainId
  -> BlockHeight
  -> ChainwebTransaction
  -> Either InsertError ChainwebTransaction
checkCompile v cid bh tx = case payload of
  Exec (ExecMsg parsedCode _) ->
    case compileCode parsedCode of
      Left perr -> Left $ InsertErrorCompilationFailed (sshow perr)
      Right _ -> Right tx
  _ -> Right tx
  where
    payload = P._pPayload $ payloadObj $ P._cmdPayload tx
    compileCode p =
      let e = ParseEnv (chainweb216Pact v cid bh)
      in compileExps e (mkTextInfo (P._pcCode p)) (P._pcExps p)

skipDebitGas :: RunGas
skipDebitGas = return



execTransactions
    :: (Logger logger)
    => Bool
    -> Miner
    -> Vector ChainwebTransaction
    -> EnforceCoinbaseFailure
    -> CoinbaseUsePrecompiled
    -> PactDbEnv' logger
    -> Maybe P.Gas
    -> Maybe Micros
    -> PactServiceM logger tbl (Transactions (Either GasPurchaseFailure (P.CommandResult [P.TxLogJson])))
execTransactions isGenesis miner ctxs enfCBFail usePrecomp (PactDbEnv' pactdbenv) gasLimit timeLimit = do
    mc <- getCache

    coinOut <- runCoinbase isGenesis pactdbenv miner enfCBFail usePrecomp mc
    txOuts <- applyPactCmds isGenesis pactdbenv ctxs miner mc gasLimit timeLimit
    return $! Transactions (V.zip ctxs txOuts) coinOut
  where
    getCache = get >>= \PactServiceState{..} -> do
      let pbh = _blockHeight . _parentHeader
      case Map.lookupLE (pbh _psParentHeader) _psInitCache of
        Nothing -> if isGenesis
          then return mempty
          else do
            l <- asks _psLogger
            txCtx <- getTxContext def
            mc <- liftIO (readInitModules l pactdbenv txCtx)
            updateInitCache mc
            return mc
        Just (_,mc) -> return mc

execTransactionsOnly
    :: (Logger logger)
    => Miner
    -> Vector ChainwebTransaction
    -> PactDbEnv' logger
    -> Maybe Micros
    -> PactServiceM logger tbl
       (Vector (ChainwebTransaction, Either GasPurchaseFailure (P.CommandResult [P.TxLogJson])))
execTransactionsOnly miner ctxs (PactDbEnv' pactdbenv) txTimeLimit = do
    mc <- getInitCache
    txOuts <- applyPactCmds False pactdbenv ctxs miner mc Nothing txTimeLimit
    return $! V.force (V.zip ctxs txOuts)

runCoinbase
    :: (Logger logger)
    => Bool
    -> P.PactDbEnv p
    -> Miner
    -> EnforceCoinbaseFailure
    -> CoinbaseUsePrecompiled
    -> ModuleCache
    -> PactServiceM logger tbl (P.CommandResult [P.TxLogJson])
runCoinbase True _ _ _ _ _ = return noCoinbase
runCoinbase False dbEnv miner enfCBFail usePrecomp mc = do
    logger <- view psLogger
    rs <- view psMinerRewards
    v <- view chainwebVersion
    txCtx <- getTxContext def

    let !bh = ctxCurrentBlockHeight txCtx

    reward <- liftIO $! minerReward v rs bh

    (T2 cr upgradedCacheM) <-
      liftIO $! applyCoinbase v logger dbEnv miner reward txCtx enfCBFail usePrecomp mc
    mapM_ upgradeInitCache upgradedCacheM
    debugResult "runCoinbase" (P.crLogs %~ fmap J.Array $ cr)
    return $! cr

  where

    upgradeInitCache newCache = do
      logInfo "Updating init cache for upgrade"
      updateInitCache newCache


-- | Apply multiple Pact commands, incrementing the transaction Id for each.
-- The output vector is in the same order as the input (i.e. you can zip it
-- with the inputs.)
applyPactCmds
    :: (Logger logger)
    => Bool
    -> P.PactDbEnv p
    -> Vector ChainwebTransaction
    -> Miner
    -> ModuleCache
    -> Maybe P.Gas
    -> Maybe Micros
    -> PactServiceM logger tbl (Vector (Either GasPurchaseFailure (P.CommandResult [P.TxLogJson])))
applyPactCmds isGenesis env cmds miner mc blockGas txTimeLimit = do
    let txsGas txs = fromIntegral $ sumOf (traversed . _Right . to P._crGas) txs
    txs <- tracePactServiceM' "applyPactCmds" () txsGas $
      evalStateT (V.mapM (applyPactCmd isGenesis env miner txTimeLimit) cmds) (T2 mc blockGas)
    return txs

applyPactCmd
  :: (Logger logger)
  => Bool
  -> P.PactDbEnv p
  -> Miner
  -> Maybe Micros
  -> ChainwebTransaction
  -> StateT
      (T2 ModuleCache (Maybe P.Gas))
      (PactServiceM logger tbl)
      (Either GasPurchaseFailure (P.CommandResult [P.TxLogJson]))
applyPactCmd isGenesis env miner txTimeLimit cmd = StateT $ \(T2 mcache maybeBlockGasRemaining) -> do
  logger <- view psLogger
  gasLogger <- view psGasLogger
  gasModel <- view psGasModel
  v <- view psVersion
  let
    onBuyGasFailure (BuyGasFailure f) = pure $! (Left f, T2 mcache maybeBlockGasRemaining)
    onBuyGasFailure e = throwM e
    requestedTxGasLimit = view cmdGasLimit (payloadObj <$> cmd)
    -- notice that we add 1 to the remaining block gas here, to distinguish the
    -- cases "tx used exactly as much gas remained in the block" (which is fine)
    -- and "tx attempted to use more gas than remains in the block" (which is
    -- illegal). for example: tx has a tx gas limit of 10000. the block has 5000
    -- remaining gas. therefore the tx is applied with a tx gas limit of 5001.
    -- if it uses 5001, that's illegal; if it uses 5000 or less, that's legal.
    newTxGasLimit = case maybeBlockGasRemaining of
      Nothing -> requestedTxGasLimit
      Just blockGasRemaining -> min (fromIntegral (succ blockGasRemaining)) requestedTxGasLimit
    gasLimitedCmd =
      set cmdGasLimit newTxGasLimit (payloadObj <$> cmd)
    initialGas = initialGasOf (P._cmdPayload cmd)
  handle onBuyGasFailure $ do
    T2 result mcache' <- do
<<<<<<< HEAD
      pd <- getTxContext (publicMetaOf gasLimitedCmd)
      if isGenesis
      then liftIO $! applyGenesisCmd logger env P.noSPVSupport pd gasLimitedCmd
=======
      txCtx <- getTxContext (publicMetaOf gasLimitedCmd)
      if isGenesis
      then liftIO $! applyGenesisCmd logger env P.noSPVSupport txCtx gasLimitedCmd
>>>>>>> cda46fc8
      else do
        spv <- use psSpvSupport
        let
          timeoutError = TxTimeout (requestKeyToTransactionHash $ P.cmdToRequestKey cmd)
          txTimeout = case txTimeLimit of
            Nothing -> id
            Just limit ->
               maybe (throwM timeoutError) return <=< timeout (fromIntegral limit)
        let txGas (T3 r _ _) = fromIntegral $ P._crGas r
        T3 r c _warns <-
          tracePactServiceM' "applyCmd" (J.toJsonViaEncode (P._cmdHash cmd)) txGas $
            liftIO $ txTimeout $ applyCmd v logger gasLogger env miner (gasModel txCtx) txCtx spv gasLimitedCmd initialGas mcache ApplySend
        pure $ T2 r c

    if isGenesis
    then updateInitCache mcache'
    else debugResult "applyPactCmd" (P.crLogs %~ fmap J.Array $ result)

    cp <- getCheckpointer

    -- mark the tx as processed at the checkpointer.
    liftIO $ _cpRegisterProcessedTx cp (P._cmdHash cmd)
    case maybeBlockGasRemaining of
      Just blockGasRemaining ->
        when (P._crGas result >= succ blockGasRemaining) $
          -- this tx attempted to consume more gas than remains in the
          -- block, so the block is invalid. we don't know how much gas it
          -- would've consumed, because we stop early, so we guess that it
          -- needed its entire original gas limit.
          throwM $ BlockGasLimitExceeded (blockGasRemaining - fromIntegral requestedTxGasLimit)
      Nothing -> return ()
    let maybeBlockGasRemaining' = (\g -> g - P._crGas result) <$> maybeBlockGasRemaining
    pure (Right result, T2 mcache' maybeBlockGasRemaining')

toHashCommandResult :: P.CommandResult [P.TxLogJson] -> P.CommandResult P.Hash
toHashCommandResult = over (P.crLogs . _Just) $ P.pactHash . P.encodeTxLogJsonArray

transactionsFromPayload
    :: PactParserVersion
    -> PayloadData
    -> IO (Vector ChainwebTransaction)
transactionsFromPayload ppv plData = do
    vtrans <- fmap V.fromList $
              mapM toCWTransaction $
              toList (_payloadDataTransactions plData)
    let (theLefts, theRights) = partitionEithers $ V.toList vtrans
    unless (null theLefts) $ do
        let ls = map T.pack theLefts
        throwM $ TransactionDecodeFailure $ "Failed to decode pact transactions: "
            <> T.intercalate ". " ls
    return $! V.fromList theRights
  where
    toCWTransaction bs = evaluate (force (codecDecode (chainwebPayloadCodec ppv) $
                                          _transactionBytes bs))

debugResult :: J.Encode a => Logger logger => Text -> a -> PactServiceM logger tbl ()
debugResult msg result =
  logDebug $ trunc $ msg <> " result: " <> J.encodeText result
  where
    trunc t | T.length t < limit = t
            | otherwise = T.take limit t <> " [truncated]"
    limit = 5000


-- | Calculate miner reward. We want this to error hard in the case where
-- block times have finally exceeded the 120-year range. Rewards are calculated
-- at regular blockheight intervals.
--
-- See: 'rewards/miner_rewards.csv'
--
minerReward
    :: ChainwebVersion
    -> MinerRewards
    -> BlockHeight
    -> IO P.ParsedDecimal
minerReward v (MinerRewards rs) bh =
    case Map.lookupGE bh rs of
      Nothing -> err
      Just (_, m) -> pure $! P.ParsedDecimal (roundTo 8 (m / n))
  where
    !n = int . order $ chainGraphAt v bh
    err = internalError "block heights have been exhausted"
{-# INLINE minerReward #-}


data CRLogPair = CRLogPair P.Hash [P.TxLogJson]



instance J.Encode CRLogPair where
  build (CRLogPair h logs) = J.object
    [ "hash" J..= h
    , "rawLogs" J..= J.Array logs
    ]
  {-# INLINE build #-}

validateHashes
    :: BlockHeader
        -- ^ Current Header
    -> PayloadData
    -> Miner
    -> Transactions (P.CommandResult [P.TxLogJson])
    -> Either PactException PayloadWithOutputs
validateHashes bHeader pData miner transactions =
    if newHash == prevHash
      then Right pwo
      else Left $ BlockValidationFailure $ BlockValidationFailureMsg $
        J.encodeJsonText $ J.object
            [ "mismatch" J..= errorMsg "Payload hash" prevHash newHash
            , "details" J..= details
            ]
  where

    pwo = toPayloadWithOutputs miner transactions

    newHash = _payloadWithOutputsPayloadHash pwo
    prevHash = _blockPayloadHash bHeader

    newTransactions = toList $ fst <$> (_payloadWithOutputsTransactions pwo)
    prevTransactions = toList $ _payloadDataTransactions pData

    newMiner = _payloadWithOutputsMiner pwo
    prevMiner = _payloadDataMiner pData

    newTransactionsHash = _payloadWithOutputsTransactionsHash pwo
    prevTransactionsHash = _payloadDataTransactionsHash pData

    newOutputsHash = _payloadWithOutputsOutputsHash pwo
    prevOutputsHash = _payloadDataOutputsHash pData

    -- The following JSON encodings are used in the BlockValidationFailure message

    check :: Eq a => A.ToJSON a => T.Text -> [Maybe J.KeyValue] -> a -> a -> Maybe J.Builder
    check desc extra expect actual
        | expect == actual = Nothing
        | otherwise = Just $ J.object
            $ "mismatch" J..= errorMsg desc expect actual
            : extra

    errorMsg :: A.ToJSON a => T.Text -> a -> a -> J.Builder
    errorMsg desc expect actual = J.object
        [ "type" J..= J.text desc
        , "actual" J..= J.encodeWithAeson actual
        , "expected" J..= J.encodeWithAeson expect
        ]

    checkTransactions :: [Transaction] -> [Transaction] -> [Maybe J.KeyValue]
    checkTransactions prev new =
        [ "txs" J..?=
            (J.Array <$> traverse (uncurry $ check "Tx" []) (zip prev new))
        ]

    addOutputs (Transactions pairs coinbase) =
        [ "outputs" J..= J.object
            [ "coinbase" J..=  toPairCR coinbase
            , "txs" J..= J.array (addTxOuts <$> pairs)
            ]
        ]

    addTxOuts :: (ChainwebTransaction, P.CommandResult [P.TxLogJson]) -> J.Builder
    addTxOuts (tx,cr) = J.object
        [ "tx" J..= fmap (fmap _pcCode . payloadObj) tx
        , "result" J..= toPairCR cr
        ]

    toPairCR cr = over (P.crLogs . _Just)
        (CRLogPair (fromJuste $ P._crLogs (toHashCommandResult cr))) cr

    details = J.Array $ catMaybes
        [ check "Miner" [] prevMiner newMiner
        , check "TransactionsHash" (checkTransactions prevTransactions newTransactions)
            prevTransactionsHash newTransactionsHash
        , check "OutputsHash" (addOutputs transactions)
            prevOutputsHash newOutputsHash
        ]

toTransactionBytes :: P.Command Text -> Transaction
toTransactionBytes cwTrans =
    let plBytes = J.encodeStrict cwTrans
    in Transaction { _transactionBytes = plBytes }


toOutputBytes :: P.CommandResult P.Hash -> TransactionOutput
toOutputBytes cr =
    let outBytes = J.encodeStrict cr
    in TransactionOutput { _transactionOutputBytes = outBytes }

toPayloadWithOutputs :: Miner -> Transactions (P.CommandResult [P.TxLogJson]) -> PayloadWithOutputs
toPayloadWithOutputs mi ts =
    let oldSeq = _transactionPairs ts
        trans = cmdBSToTx . fst <$> oldSeq
        transOuts = toOutputBytes . toHashCommandResult . snd <$> oldSeq

        miner = toMinerData mi
        cb = CoinbaseOutput $ J.encodeStrict $ toHashCommandResult $ _transactionCoinbase ts
        blockTrans = snd $ newBlockTransactions miner trans
        cmdBSToTx = toTransactionBytes
          . fmap (T.decodeUtf8 . SB.fromShort . payloadBytes)
        blockOuts = snd $ newBlockOutputs cb transOuts

        blockPL = blockPayload blockTrans blockOuts
        plData = payloadData blockTrans blockPL
     in payloadWithOutputs plData cb transOuts<|MERGE_RESOLUTION|>--- conflicted
+++ resolved
@@ -243,11 +243,7 @@
     checkTxHash t =
         case P.verifyHash (P._cmdHash t) (SB.fromShort $ payloadBytes $ P._cmdPayload t) of
             Left _
-<<<<<<< HEAD
-                | doCheckTxHash v cid bh -> return $ Left $ InsertErrorInvalidHash
-=======
                 | doCheckTxHash v cid bh -> return $ Left InsertErrorInvalidHash
->>>>>>> cda46fc8
                 | otherwise -> do
                     logDebug_ logger "ignored legacy tx-hash failure"
                     return $ Right t
@@ -426,15 +422,9 @@
     initialGas = initialGasOf (P._cmdPayload cmd)
   handle onBuyGasFailure $ do
     T2 result mcache' <- do
-<<<<<<< HEAD
-      pd <- getTxContext (publicMetaOf gasLimitedCmd)
-      if isGenesis
-      then liftIO $! applyGenesisCmd logger env P.noSPVSupport pd gasLimitedCmd
-=======
       txCtx <- getTxContext (publicMetaOf gasLimitedCmd)
       if isGenesis
       then liftIO $! applyGenesisCmd logger env P.noSPVSupport txCtx gasLimitedCmd
->>>>>>> cda46fc8
       else do
         spv <- use psSpvSupport
         let
