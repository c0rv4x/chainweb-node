{-# LANGUAGE BangPatterns #-}
{-# LANGUAGE FlexibleContexts #-}
{-# LANGUAGE FlexibleInstances #-}
{-# LANGUAGE OverloadedStrings #-}
{-# LANGUAGE RankNTypes #-}
{-# LANGUAGE RecordWildCards #-}
{-# LANGUAGE ScopedTypeVariables #-}
{-# LANGUAGE TypeFamilies #-}

-- |
-- Module: Chainweb.Pact.PactService.ExecBlock
-- Copyright: Copyright © 2020 Kadena LLC.
-- License: See LICENSE file
-- Maintainers: Lars Kuhtz, Emily Pillmore, Stuart Popejoy
-- Stability: experimental
--
-- Functionality for playing block transactions.
--
module Chainweb.Pact.PactService.ExecBlock
    ( setParentHeader
    , execBlock
    , execTransactions
    , execTransactionsOnly
    , toHashCommandResult
    , minerReward
    , toPayloadWithOutputs
    , validateChainwebTxs
    , validateHashes
    , throwOnGasFailure
    ) where

import Control.DeepSeq
import Control.Exception (evaluate)
import Control.Lens
import Control.Monad
import Control.Monad.Catch
import Control.Monad.Reader
import Control.Monad.State.Strict

import qualified Data.Aeson as A
import qualified Data.ByteString.Lazy as BL
import qualified Data.ByteString.Short as SB
import Data.Decimal
import Data.Default (def)
import Data.Either
import Data.Foldable (toList)
import qualified Data.HashMap.Strict as HashMap
import qualified Data.Map as Map
import Data.Maybe (catMaybes)
import Data.Text (Text)
import qualified Data.Text as T
import qualified Data.Text.Encoding as T
import Data.Vector (Vector)
import qualified Data.Vector as V

import System.IO
import System.Timeout

import Prelude hiding (lookup)

import Pact.Compile (compileExps)
import qualified Pact.Interpreter as P
import qualified Pact.JSON.Encode as J
import qualified Pact.Parse as P
import qualified Pact.Types.Command as P
import Pact.Types.Exp (ParsedCode(..))
import Pact.Types.ExpParser (mkTextInfo, ParseEnv(..))
import qualified Pact.Types.Hash as P
import qualified Pact.Types.Logger as P
import Pact.Types.RPC
import qualified Pact.Types.Runtime as P
import qualified Pact.Types.SPV as P

import Chainweb.BlockHeader
import Chainweb.BlockHeight
import Chainweb.Mempool.Mempool as Mempool
import Chainweb.Miner.Pact
import Chainweb.Pact.Backend.Types
import Chainweb.Pact.NoCoinbase
import Chainweb.Pact.Service.Types
import Chainweb.Pact.SPV
import Chainweb.Pact.TransactionExec
import Chainweb.Pact.Types
import Chainweb.Pact.Validations (assertTxTimeRelativeToParent, assertValidateSigs)
import Chainweb.Payload
import Chainweb.Payload.PayloadStore
import Chainweb.Time
import Chainweb.Transaction
import Chainweb.Utils hiding (check)
import Chainweb.Version
import Chainweb.Version.Guards

-- | Set parent header in state and spv support (using parent hash)
setParentHeader :: String -> ParentHeader -> PactServiceM tbl ()
setParentHeader msg ph@(ParentHeader bh) = do
  logDebug $ "setParentHeader: " ++ msg ++ ": " ++ show (_blockHash bh,_blockHeight bh)
  modify' $ set psParentHeader ph
  bdb <- view psBlockHeaderDb
  modify' $ set psSpvSupport $! pactSPV bdb bh

-- | Execute a block -- only called in validate either for replay or for validating current block.
--
-- /NOTE:/
--
-- Any call of this function must occur within a dedicated call to
-- 'withChwithCheckpointerRewind', 'withCurrentCheckpointer' or
-- 'withCheckPointerWithoutRewind'.
--
execBlock
    :: CanReadablePayloadCas tbl
    => BlockHeader
        -- ^ this is the current header. We may consider changing this to the parent
        -- header to avoid confusion with new block and prevent using data from this
        -- header when we should use the respective values from the parent header
        -- instead.
    -> PayloadData
    -> PactDbEnv'
    -> PactServiceM tbl (T2 Miner (Transactions (P.CommandResult [P.TxLogJson])))
execBlock currHeader plData pdbenv = do

    unlessM ((> 0) <$> asks _psCheckpointerDepth) $ do
        error "Code invariant violation: execBlock must be called with withCheckpointer. Please report this as a bug."

    miner <- decodeStrictOrThrow' (_minerData $ _payloadDataMiner plData)
    trans <- liftIO $ transactionsFromPayload
      (pactParserVersion v (_blockChainId currHeader) (_blockHeight currHeader))
      plData
    cp <- getCheckpointer
    logger <- view psLogger

    -- The reference time for tx timings validation.
    --
    -- The legacy behavior is to use the creation time of the /current/ header.
    -- The new default behavior is to use the creation time of the /parent/ header.
    --
    txValidationTime <- if isGenesisBlockHeader currHeader
      then return (ParentCreationTime $ _blockCreationTime currHeader)
      else ParentCreationTime . _blockCreationTime . _parentHeader <$> use psParentHeader

    -- prop_tx_ttl_validate
    valids <- liftIO $ V.zip trans <$>
        validateChainwebTxs logger v cid cp txValidationTime
            (_blockHeight currHeader) trans skipDebitGas

    case foldr handleValids [] valids of
      [] -> return ()
      errs -> throwM $ TransactionValidationException errs

    logInitCache

    !results <- go miner trans >>= throwOnGasFailure

    modify' $ set psStateValidated $ Just currHeader

    -- Validate hashes if requested
    asks _psValidateHashesOnReplay >>= \x -> when x $
        either throwM (void . return) $!
        validateHashes currHeader plData miner results

    return $! T2 miner results

  where
    blockGasLimit =
      fromIntegral <$> maxBlockGasLimit v (_blockHeight currHeader)

    logInitCache = do
      mc <- fmap (fmap instr) <$> use psInitCache
      logDebug $ "execBlock: initCache: " <> sshow mc

    instr (md,_) = preview (P._MDModule . P.mHash) $ P._mdModule md

    handleValids (tx,Left e) es = (P._cmdHash tx, sshow e):es
    handleValids _ es = es

    v = _chainwebVersion currHeader
    cid = _chainId currHeader

    isGenesisBlock = isGenesisBlockHeader currHeader

    go m txs = if isGenesisBlock
      then do
        -- GENESIS VALIDATE COINBASE: Reject bad coinbase, use date rule for precompilation
        execTransactions True m txs
          (EnforceCoinbaseFailure True) (CoinbaseUsePrecompiled False) pdbenv blockGasLimit Nothing
      else do
        -- VALIDATE COINBASE: back-compat allow failures, use date rule for precompilation
        execTransactions False m txs
          (EnforceCoinbaseFailure False) (CoinbaseUsePrecompiled False) pdbenv blockGasLimit Nothing

throwOnGasFailure
    :: Transactions (Either GasPurchaseFailure a)
    -> PactServiceM tbl (Transactions a)
throwOnGasFailure = (transactionPairs . traverse . _2) throwGasFailure
  where
    throwGasFailure (Left e) = throwM $! BuyGasFailure e
    throwGasFailure (Right r) = pure r

-- | The principal validation logic for groups of Pact Transactions.
--
-- Skips validation for genesis transactions, since gas accounts, etc. don't
-- exist yet.
--
validateChainwebTxs
    :: P.Logger
    -> ChainwebVersion
    -> ChainId
    -> Checkpointer
    -> ParentCreationTime
        -- ^ reference time for tx validation.
    -> BlockHeight
        -- ^ Current block height
    -> Vector ChainwebTransaction
    -> RunGas
    -> IO ValidateTxs
validateChainwebTxs logger v cid cp txValidationTime bh txs doBuyGas
  | bh == genesisHeight v cid = pure $! V.map Right txs
  | V.null txs = pure V.empty
  | otherwise = go
  where
    go = V.mapM validations initTxList >>= doBuyGas

    validations t =
      runValid checkUnique t
      >>= runValid checkTxHash
      >>= runValid checkTxSigs
      >>= runValid checkTimes
      >>= runValid (return . checkCompile v cid bh)

    checkUnique :: ChainwebTransaction -> IO (Either InsertError ChainwebTransaction)
    checkUnique t = do
      found <- HashMap.lookup (P._cmdHash t) <$> _cpLookupProcessedTx cp Nothing (V.singleton $ P._cmdHash t)
      case found of
        Nothing -> pure $ Right t
        Just _ -> pure $ Left InsertErrorDuplicate

    checkTimes :: ChainwebTransaction -> IO (Either InsertError ChainwebTransaction)
    checkTimes t
        | skipTxTimingValidation v cid bh = return $ Right t
        | assertTxTimeRelativeToParent txValidationTime $ fmap payloadObj t = return $ Right t
        | otherwise = return $ Left InsertErrorInvalidTime

    checkTxHash :: ChainwebTransaction -> IO (Either InsertError ChainwebTransaction)
    checkTxHash t =
        case P.verifyHash (P._cmdHash t) (SB.fromShort $ payloadBytes $ P._cmdPayload t) of
            Left _
<<<<<<< HEAD
                | doCheckTxHash v bh -> return $ Left InsertErrorInvalidHash
=======
                | doCheckTxHash v cid bh -> return $ Left $ InsertErrorInvalidHash
>>>>>>> 2bc83979
                | otherwise -> do
                    P.logLog logger "DEBUG" "ignored legacy tx-hash failure"
                    return $ Right t
            Right _ -> pure $ Right t

    checkTxSigs :: ChainwebTransaction -> IO (Either InsertError ChainwebTransaction)
    checkTxSigs t
      | assertValidateSigs hsh signers sigs = pure $ Right t
      | otherwise = return $ Left InsertErrorInvalidSigs
      where
        hsh = P._cmdHash t
        sigs = P._cmdSigs t
        signers = P._pSigners $ payloadObj $ P._cmdPayload t

    initTxList :: ValidateTxs
    initTxList = V.map Right txs

    runValid :: Monad m => (a -> m (Either e a)) -> Either e a -> m (Either e a)
    runValid f (Right r) = f r
    runValid _ l@Left{} = pure l


type ValidateTxs = Vector (Either InsertError ChainwebTransaction)
type RunGas = ValidateTxs -> IO ValidateTxs

checkCompile
  :: ChainwebVersion
  -> ChainId
  -> BlockHeight
  -> ChainwebTransaction
  -> Either InsertError ChainwebTransaction
checkCompile v cid bh tx = case payload of
  Exec (ExecMsg parsedCode _) ->
    case compileCode parsedCode of
      Left perr -> Left $ InsertErrorCompilationFailed (sshow perr)
      Right _ -> Right tx
  _ -> Right tx
  where
    payload = P._pPayload $ payloadObj $ P._cmdPayload tx
    compileCode p =
      let e = ParseEnv (chainweb216Pact v cid bh)
      in compileExps e (mkTextInfo (P._pcCode p)) (P._pcExps p)

skipDebitGas :: RunGas
skipDebitGas = return



execTransactions
    :: Bool
    -> Miner
    -> Vector ChainwebTransaction
    -> EnforceCoinbaseFailure
    -> CoinbaseUsePrecompiled
    -> PactDbEnv'
    -> Maybe P.Gas
    -> Maybe Micros
    -> PactServiceM tbl (Transactions (Either GasPurchaseFailure (P.CommandResult [P.TxLogJson])))
execTransactions isGenesis miner ctxs enfCBFail usePrecomp (PactDbEnv' pactdbenv) gasLimit timeLimit = do
    mc <- getCache

    coinOut <- runCoinbase isGenesis pactdbenv miner enfCBFail usePrecomp mc
    txOuts <- applyPactCmds isGenesis pactdbenv ctxs miner mc gasLimit timeLimit
    return $! Transactions (V.zip ctxs txOuts) coinOut
  where
    getCache = get >>= \PactServiceState{..} -> do
      let pbh = _blockHeight . _parentHeader
      case Map.lookupLE (pbh _psParentHeader) _psInitCache of
        Nothing -> if isGenesis
          then return mempty
          else do
            l <- asks _psLogger
            pd <- getTxContext def
            mc <- liftIO (readInitModules l pactdbenv pd)
            updateInitCache mc
            return mc
        Just (_,mc) -> return mc

execTransactionsOnly
    :: Miner
    -> Vector ChainwebTransaction
    -> PactDbEnv'
    -> Maybe Micros
    -> PactServiceM tbl
       (Vector (ChainwebTransaction, Either GasPurchaseFailure (P.CommandResult [P.TxLogJson])))
execTransactionsOnly miner ctxs (PactDbEnv' pactdbenv) txTimeLimit = do
    mc <- getInitCache
    txOuts <- applyPactCmds False pactdbenv ctxs miner mc Nothing txTimeLimit
    return $! V.zip ctxs txOuts

runCoinbase
    :: Bool
    -> P.PactDbEnv p
    -> Miner
    -> EnforceCoinbaseFailure
    -> CoinbaseUsePrecompiled
    -> ModuleCache
    -> PactServiceM tbl (P.CommandResult [P.TxLogJson])
runCoinbase True _ _ _ _ _ = return noCoinbase
runCoinbase False dbEnv miner enfCBFail usePrecomp mc = do
    logger <- view psLogger
    rs <- view psMinerRewards
    v <- view chainwebVersion
    pd <- getTxContext def

    let !bh = ctxCurrentBlockHeight pd

    reward <- liftIO $! minerReward v rs bh

    (T2 cr upgradedCacheM) <-
      liftIO $! applyCoinbase v logger dbEnv miner reward pd enfCBFail usePrecomp mc
    mapM_ upgradeInitCache upgradedCacheM
    debugResult "runCoinbase" (P.crLogs %~ fmap J.Array $ cr)
    return $! cr

  where

    upgradeInitCache newCache = do
      logInfo "Updating init cache for upgrade"
      updateInitCache newCache


-- | Apply multiple Pact commands, incrementing the transaction Id for each.
-- The output vector is in the same order as the input (i.e. you can zip it
-- with the inputs.)
applyPactCmds
    :: Bool
    -> P.PactDbEnv p
    -> Vector ChainwebTransaction
    -> Miner
    -> ModuleCache
    -> Maybe P.Gas
    -> Maybe Micros
    -> PactServiceM tbl (Vector (Either GasPurchaseFailure (P.CommandResult [P.TxLogJson])))
applyPactCmds isGenesis env cmds miner mc blockGas txTimeLimit = do
    evalStateT (V.mapM (applyPactCmd isGenesis env miner txTimeLimit) cmds) (T2 mc blockGas)

applyPactCmd
  :: Bool
  -> P.PactDbEnv p
  -> Miner
  -> Maybe Micros
  -> ChainwebTransaction
  -> StateT
      (T2 ModuleCache (Maybe P.Gas))
      (PactServiceM tbl)
      (Either GasPurchaseFailure (P.CommandResult [P.TxLogJson]))
applyPactCmd isGenesis env miner txTimeLimit cmd = StateT $ \(T2 mcache maybeBlockGasRemaining) -> do
  logger <- view psLogger
  gasLogger <- view psGasLogger
  gasModel <- view psGasModel
  v <- view psVersion
  let
    onBuyGasFailure (BuyGasFailure f) = pure $! (Left f, T2 mcache maybeBlockGasRemaining)
    onBuyGasFailure e = throwM e
    requestedTxGasLimit = view cmdGasLimit (payloadObj <$> cmd)
    -- notice that we add 1 to the remaining block gas here, to distinguish the
    -- cases "tx used exactly as much gas remained in the block" (which is fine)
    -- and "tx attempted to use more gas than remains in the block" (which is
    -- illegal). for example: tx has a tx gas limit of 10000. the block has 5000
    -- remaining gas. therefore the tx is applied with a tx gas limit of 5001.
    -- if it uses 5001, that's illegal; if it uses 5000 or less, that's legal.
    newTxGasLimit = case maybeBlockGasRemaining of
      Nothing -> requestedTxGasLimit
      Just blockGasRemaining -> min (fromIntegral (succ blockGasRemaining)) requestedTxGasLimit
    gasLimitedCmd =
      set cmdGasLimit newTxGasLimit (payloadObj <$> cmd)
    initialGas = initialGasOf (P._cmdPayload cmd)
  handle onBuyGasFailure $ do
    T2 result mcache' <- do
      pd <- getTxContext (publicMetaOf gasLimitedCmd)
      if isGenesis
      then liftIO $! applyGenesisCmd logger env P.noSPVSupport gasLimitedCmd
      else do
        spv <- use psSpvSupport
        let
          timeoutError = TxTimeout (requestKeyToTransactionHash $ P.cmdToRequestKey cmd)
          txTimeout = case txTimeLimit of
            Nothing -> id
            Just limit ->
               maybe (throwM timeoutError) return <=< timeout (fromIntegral limit)
        T3 r c _warns <- liftIO $! txTimeout $ applyCmd v logger gasLogger env miner (gasModel pd) pd spv gasLimitedCmd initialGas mcache ApplySend
        pure $ T2 r c

    if isGenesis
    then updateInitCache mcache'
    else debugResult "applyPactCmd" (P.crLogs %~ fmap J.Array $ result)

    cp <- getCheckpointer

    -- mark the tx as processed at the checkpointer.
    liftIO $ _cpRegisterProcessedTx cp (P._cmdHash cmd)
    case maybeBlockGasRemaining of
      Just blockGasRemaining ->
        when (P._crGas result >= succ blockGasRemaining) $
          -- this tx attempted to consume more gas than remains in the
          -- block, so the block is invalid. we don't know how much gas it
          -- would've consumed, because we stop early, so we guess that it
          -- needed its entire original gas limit.
          throwM $ BlockGasLimitExceeded (blockGasRemaining - fromIntegral requestedTxGasLimit)
      Nothing -> return ()
    let maybeBlockGasRemaining' = (\g -> g - P._crGas result) <$> maybeBlockGasRemaining
    pure (Right result, T2 mcache' maybeBlockGasRemaining')

toHashCommandResult :: P.CommandResult [P.TxLogJson] -> P.CommandResult P.Hash
toHashCommandResult = over (P.crLogs . _Just) $ P.pactHash . P.encodeTxLogJsonArray

transactionsFromPayload
    :: PactParserVersion
    -> PayloadData
    -> IO (Vector ChainwebTransaction)
transactionsFromPayload ppv plData = do
    vtrans <- fmap V.fromList $
              mapM toCWTransaction $
              toList (_payloadDataTransactions plData)
    let (theLefts, theRights) = partitionEithers $ V.toList vtrans
    unless (null theLefts) $ do
        let ls = map T.pack theLefts
        throwM $ TransactionDecodeFailure $ "Failed to decode pact transactions: "
            <> T.intercalate ". " ls
    return $! V.fromList theRights
  where
    toCWTransaction bs = evaluate (force (codecDecode (chainwebPayloadCodec ppv) $
                                          _transactionBytes bs))

debugResult :: J.Encode a => Text -> a -> PactServiceM tbl ()
debugResult msg result =
  logDebug $ T.unpack $ trunc $ msg <> " result: " <> J.encodeText result
  where
    trunc t | T.length t < limit = t
            | otherwise = T.take limit t <> " [truncated]"
    limit = 5000


-- | Calculate miner reward. We want this to error hard in the case where
-- block times have finally exceeded the 120-year range. Rewards are calculated
-- at regular blockheight intervals.
--
-- See: 'rewards/miner_rewards.csv'
--
minerReward
    :: ChainwebVersion
    -> MinerRewards
    -> BlockHeight
    -> IO P.ParsedDecimal
minerReward v (MinerRewards rs) bh =
    case Map.lookupGE bh rs of
      Nothing -> err
      Just (_, m) -> pure $! P.ParsedDecimal (roundTo 8 (m / n))
  where
    !n = int . order $ chainGraphAt v bh
    err = internalError "block heights have been exhausted"
{-# INLINE minerReward #-}


data CRLogPair = CRLogPair P.Hash [P.TxLogJson]

-- crLogPairProperties :: A.KeyValue kv => CRLogPair -> [kv]
-- crLogPairProperties (CRLogPair h logs) =
--   [ "hash" A..= h
--   , "rawLogs" A..= logs
--   ]
-- {-# INLINE crLogPairProperties #-}

-- instance A.ToJSON CRLogPair where
--   toJSON = A.object . crLogPairProperties
--   toEncoding = A.pairs . mconcat . crLogPairProperties
--   {-# INLINE toJSON #-}
--   {-# INLINE toEncoding #-}

instance J.Encode CRLogPair where
  build (CRLogPair h logs) = J.object
    [ "hash" J..= h
    , "rawLogs" J..= J.Array logs
    ]
  {-# INLINE build #-}

validateHashes
    :: BlockHeader
        -- ^ Current Header
    -> PayloadData
    -> Miner
    -> Transactions (P.CommandResult [P.TxLogJson])
    -> Either PactException PayloadWithOutputs
validateHashes bHeader pData miner transactions =
    if newHash == prevHash
      then Right pwo
      else Left $ BlockValidationFailure $ BlockValidationFailureMsg $
        J.encodeJsonText $ J.object
            [ "mismatch" J..= errorMsg "Payload hash" prevHash newHash
            , "details" J..= details
            ]
  where

    pwo = toPayloadWithOutputs miner transactions

    newHash = _payloadWithOutputsPayloadHash pwo
    prevHash = _blockPayloadHash bHeader

    newTransactions = toList $ fst <$> (_payloadWithOutputsTransactions pwo)
    prevTransactions = toList $ _payloadDataTransactions pData

    newMiner = _payloadWithOutputsMiner pwo
    prevMiner = _payloadDataMiner pData

    newTransactionsHash = _payloadWithOutputsTransactionsHash pwo
    prevTransactionsHash = _payloadDataTransactionsHash pData

    newOutputsHash = _payloadWithOutputsOutputsHash pwo
    prevOutputsHash = _payloadDataOutputsHash pData

    -- The following JSON encodings are used in the BlockValidationFailure message

    check :: Eq a => A.ToJSON a => T.Text -> [Maybe J.KeyValue] -> a -> a -> Maybe J.Builder
    check desc extra expect actual
        | expect == actual = Nothing
        | otherwise = Just $ J.object
            $ "mismatch" J..= errorMsg desc expect actual
            : extra

    errorMsg :: A.ToJSON a => T.Text -> a -> a -> J.Builder
    errorMsg desc expect actual = J.object
        [ "type" J..= J.text desc
        , "actual" J..= J.encodeWithAeson actual
        , "expected" J..= J.encodeWithAeson expect
        ]

    checkTransactions :: [Transaction] -> [Transaction] -> [Maybe J.KeyValue]
    checkTransactions prev new =
        [ "txs" J..?=
            (J.Array <$> traverse (uncurry $ check "Tx" []) (zip prev new))
        ]

    addOutputs (Transactions pairs coinbase) =
        [ "outputs" J..= J.object
            [ "coinbase" J..=  toPairCR coinbase
            , "txs" J..= J.array (addTxOuts <$> pairs)
            ]
        ]

    addTxOuts :: (ChainwebTransaction, P.CommandResult [P.TxLogJson]) -> J.Builder
    addTxOuts (tx,cr) = J.object
        [ "tx" J..= J.encodeWithAeson (fmap (fmap _pcCode . payloadObj) tx)
        , "result" J..= toPairCR cr
        ]

    toPairCR cr = over (P.crLogs . _Just)
        (CRLogPair (fromJuste $ P._crLogs (toHashCommandResult cr))) cr

    details = J.Array $ catMaybes
        [ check "Miner" [] prevMiner newMiner
        , check "TransactionsHash" (checkTransactions prevTransactions newTransactions)
            prevTransactionsHash newTransactionsHash
        , check "OutputsHash" (addOutputs transactions)
            prevOutputsHash newOutputsHash
        ]

toTransactionBytes :: P.Command Text -> Transaction
toTransactionBytes cwTrans =
    let plBytes = encodeToByteString cwTrans
    in Transaction { _transactionBytes = plBytes }


toOutputBytes :: P.CommandResult P.Hash -> TransactionOutput
toOutputBytes cr =
    let outBytes = A.encode cr
    in TransactionOutput { _transactionOutputBytes = BL.toStrict outBytes }

toPayloadWithOutputs :: Miner -> Transactions (P.CommandResult [P.TxLogJson]) -> PayloadWithOutputs
toPayloadWithOutputs mi ts =
    let oldSeq = _transactionPairs ts
        trans = cmdBSToTx . fst <$> oldSeq
        transOuts = toOutputBytes . toHashCommandResult . snd <$> oldSeq

        miner = toMinerData mi
        cb = CoinbaseOutput $ encodeToByteString $ toHashCommandResult $ _transactionCoinbase ts
        blockTrans = snd $ newBlockTransactions miner trans
        cmdBSToTx = toTransactionBytes
          . fmap (T.decodeUtf8 . SB.fromShort . payloadBytes)
        blockOuts = snd $ newBlockOutputs cb transOuts

        blockPL = blockPayload blockTrans blockOuts
        plData = payloadData blockTrans blockPL
     in payloadWithOutputs plData cb transOuts<|MERGE_RESOLUTION|>--- conflicted
+++ resolved
@@ -243,11 +243,7 @@
     checkTxHash t =
         case P.verifyHash (P._cmdHash t) (SB.fromShort $ payloadBytes $ P._cmdPayload t) of
             Left _
-<<<<<<< HEAD
-                | doCheckTxHash v bh -> return $ Left InsertErrorInvalidHash
-=======
-                | doCheckTxHash v cid bh -> return $ Left $ InsertErrorInvalidHash
->>>>>>> 2bc83979
+                | doCheckTxHash v cid bh -> return $ Left InsertErrorInvalidHash
                 | otherwise -> do
                     P.logLog logger "DEBUG" "ignored legacy tx-hash failure"
                     return $ Right t
