--- conflicted
+++ resolved
@@ -165,11 +165,7 @@
 import Chainweb.Version.Guards
 import Chainweb.Version.Mainnet
 import Chainweb.Version.Testnet
-<<<<<<< HEAD
-import Chainweb.Version.Registry ()
-=======
 import Chainweb.Version.Registry (lookupVersionByName)
->>>>>>> cda46fc8
 
 import Chainweb.Storage.Table
 
@@ -425,19 +421,11 @@
   where
     EpochStartTime es = _blockEpochStart p
     v = _chainwebVersion p
-<<<<<<< HEAD
-    BlockRate br = _versionBlockRate v
-    WindowWidth ww = _versionWindow v
-
-    expected :: Micros
-    expected = br * int ww
-=======
     BlockDelay bd = _versionBlockDelay v
     WindowWidth ww = _versionWindow v
 
     expected :: Micros
     expected = bd * int ww
->>>>>>> cda46fc8
 
     actual :: Micros
     actual = timeSpanToMicros $ ct .-. es
@@ -479,20 +467,12 @@
 
     activeAdjust w
         | oldDaGuard ver (_chainId ph) (_blockHeight ph + 1)
-<<<<<<< HEAD
-            = legacyAdjust (_versionBlockRate ver) w (t .-. _blockEpochStart ph) (_blockTarget ph)
-=======
             = legacyAdjust (_versionBlockDelay ver) w (t .-. _blockEpochStart ph) (_blockTarget ph)
->>>>>>> cda46fc8
         | otherwise
             = avgTarget $ adjustForParent w <$> (p : HM.elems as)
 
     adjustForParent w (ParentHeader a)
-<<<<<<< HEAD
-        = adjust (_versionBlockRate ver) w (toEpochStart a .-. _blockEpochStart a) (_blockTarget a)
-=======
         = adjust (_versionBlockDelay ver) w (toEpochStart a .-. _blockEpochStart a) (_blockTarget a)
->>>>>>> cda46fc8
 
     toEpochStart = EpochStartTime . _bct . _blockCreationTime
 
