{-# LANGUAGE AllowAmbiguousTypes #-}
{-# LANGUAGE BangPatterns #-}
{-# LANGUAGE ConstraintKinds #-}
{-# LANGUAGE DeriveAnyClass #-}
{-# LANGUAGE DeriveGeneric #-}
{-# LANGUAGE DerivingStrategies #-}
{-# LANGUAGE EmptyCase #-}
{-# LANGUAGE FlexibleContexts #-}
{-# LANGUAGE FlexibleInstances #-}
{-# LANGUAGE GADTs #-}
{-# LANGUAGE GeneralizedNewtypeDeriving #-}
{-# LANGUAGE LambdaCase #-}
{-# LANGUAGE MultiParamTypeClasses #-}
{-# LANGUAGE MultiWayIf #-}
{-# LANGUAGE OverloadedStrings #-}
{-# LANGUAGE RankNTypes #-}
{-# LANGUAGE ScopedTypeVariables #-}
{-# LANGUAGE StandaloneDeriving #-}
{-# LANGUAGE TemplateHaskell #-}
{-# LANGUAGE TypeApplications #-}
{-# LANGUAGE TypeFamilies #-}
{-# LANGUAGE TypeInType #-}
{-# LANGUAGE TypeOperators #-}
{-# LANGUAGE UndecidableInstances #-}

-- |
-- Module: Chainweb.BlockHeader
-- Copyright: Copyright © 2018 Kadena LLC.
-- License: MIT
-- Maintainer: Lars Kuhtz <lars@kadena.io>
-- Stability: experimental
--
module Chainweb.BlockHeader
(
-- * Newtype wrappers for function parameters
  ParentHeader(..)
, parentHeader
, ParentCreationTime(..)

-- * Block Payload Hash
, BlockPayloadHash
, BlockPayloadHash_(..)
, encodeBlockPayloadHash
, decodeBlockPayloadHash

-- * Nonce
, Nonce(..)
, encodeNonce
, encodeNonceToWord64
, decodeNonce

-- * EpochStartTime
, EpochStartTime(..)
, encodeEpochStartTime
, decodeEpochStartTime
, epochStart

-- * FeatureFlags
, FeatureFlags
, mkFeatureFlags
, encodeFeatureFlags
, decodeFeatureFlags

-- * POW Target
, powTarget

-- * BlockHeader
, BlockHeader(..)
, blockNonce
, blockChainId
, blockHeight
, blockWeight
, blockChainwebVersion
, blockAdjacentHashes
, blockCreationTime
, blockHash
, blockParent
, blockPayloadHash
, blockTarget
, blockEpochStart
, blockFlags
, _blockPow
, blockPow
, _blockAdjacentChainIds
, blockAdjacentChainIds
, encodeBlockHeader
, encodeBlockHeaderWithoutHash
, decodeBlockHeader
, decodeBlockHeaderWithoutHash
, decodeBlockHeaderChecked
, decodeBlockHeaderCheckedChainId
, ObjectEncoded(..)

, timeBetween
, getAdjacentHash
, computeBlockHash
, adjacentChainIds
, absBlockHeightDiff

-- * IsBlockHeader
, IsBlockHeader(..)

-- * Genesis BlockHeader
, isGenesisBlockHeader
, genesisParentBlockHash
, genesisBlockHeader
, genesisBlockHeaders
, genesisBlockHeadersAtHeight
, genesisHeight
, headerSizes
, headerSizeBytes
, workSizeBytes

-- * Create a new BlockHeader
, newBlockHeader

-- * CAS Constraint
, BlockHeaderCas
) where

import Control.DeepSeq
import Control.Exception
import Control.Lens hiding ((.=))
import Control.Monad.Catch

import Data.Aeson
import Data.Aeson.Types (Parser)
import Data.Function (on)
import Data.Hashable
import qualified Data.HashMap.Strict as HM
import Data.HashMap.Strict (HashMap)
import qualified Data.HashSet as HS
import Data.IORef
import qualified Data.List.NonEmpty as NE
import Data.Kind
import qualified Data.Memory.Endian as BA
import Data.MerkleLog hiding (Actual, Expected, MerkleHash)
import qualified Data.Text as T
import Data.Word

import GHC.Generics (Generic)
import GHC.Stack
import Numeric.Natural

-- Internal imports

import Chainweb.BlockCreationTime
import Chainweb.BlockHash
import Chainweb.BlockHeight
import Chainweb.BlockWeight
import Chainweb.ChainId
import Chainweb.Crypto.MerkleLog
import Chainweb.Difficulty
import Chainweb.Graph
import Chainweb.MerkleLogHash
import Chainweb.MerkleUniverse
import Chainweb.Payload
import Chainweb.PowHash
import Chainweb.Time
import Chainweb.TreeDB (TreeDbEntry(..))
import Chainweb.Utils
import Chainweb.Utils.Rule
import Chainweb.Utils.Serialization
import Chainweb.Version
import Chainweb.Version.Guards
import Chainweb.Version.Mainnet
import Chainweb.Version.Registry

import Chainweb.Storage.Table

import Crypto.Hash.Algorithms

import Numeric.AffineSpace

import System.IO.Unsafe
import Text.Read (readEither)

-- -------------------------------------------------------------------------- --
-- Nonce

-- | FIXME: is 64 bit enough for the nonce. It seems that it may not be
-- sufficient for the current hashpower of the bitcoin network.
--
newtype Nonce = Nonce Word64
    deriving stock (Show, Eq, Ord, Generic)
    deriving anyclass (NFData)
    deriving newtype (Hashable,Enum)

instance MerkleHashAlgorithm a => IsMerkleLogEntry a ChainwebHashTag Nonce where
    type Tag Nonce = 'BlockNonceTag
    toMerkleNode = encodeMerkleInputNode encodeNonce
    fromMerkleNode = decodeMerkleInputNode decodeNonce

encodeNonce :: Nonce -> Put
encodeNonce (Nonce n) = putWord64le n

encodeNonceToWord64 :: Nonce -> Word64
encodeNonceToWord64 (Nonce n) = BA.unLE $ BA.toLE n

decodeNonce :: Get Nonce
decodeNonce = Nonce <$> getWord64le

instance ToJSON Nonce where
    toJSON (Nonce i) = toJSON $ show i
    toEncoding (Nonce i) = toEncoding $ show i

instance FromJSON Nonce where
    parseJSON = withText "Nonce"
        $ either fail (return . Nonce) . readEither . T.unpack

-- -------------------------------------------------------------------------- --
-- POW Target Computation

newtype EpochStartTime = EpochStartTime (Time Micros)
    deriving stock (Show, Eq, Ord, Generic)
    deriving anyclass (NFData)
    deriving newtype (ToJSON, FromJSON, Hashable, LeftTorsor)

instance MerkleHashAlgorithm a => IsMerkleLogEntry a ChainwebHashTag EpochStartTime where
    type Tag EpochStartTime = 'EpochStartTimeTag
    toMerkleNode = encodeMerkleInputNode encodeEpochStartTime
    fromMerkleNode = decodeMerkleInputNode decodeEpochStartTime

encodeEpochStartTime :: EpochStartTime -> Put
encodeEpochStartTime (EpochStartTime t) = encodeTime t

decodeEpochStartTime :: Get EpochStartTime
decodeEpochStartTime = EpochStartTime <$> decodeTime

-- | During the first epoch after genesis there are 10 extra difficulty
-- adjustments. This is to account for rapidly changing total hash power in the
-- early stages of the network.
--
effectiveWindow :: BlockHeader -> Maybe WindowWidth
effectiveWindow h = WindowWidth <$> case _versionWindow (_chainwebVersion h) of
    Nothing -> Nothing
    Just (WindowWidth w)
        | int (_blockHeight h) <= w -> Just $ max 1 $ w `div` 10
        | otherwise -> Just w

-- | Return whether the given 'BlockHeader' is the last header in its epoch.
--
isLastInEpoch :: BlockHeader -> Bool
isLastInEpoch h = case effectiveWindow h of
    Nothing -> False
    Just (WindowWidth w)
        | (int (_blockHeight h) + 1) `mod` w == 0 -> True
        | otherwise -> False

-- | If it is discovered that the last DA occured significantly in the past, we
-- assume that a large amount of hash power has suddenly dropped out of the
-- network. Thus we must perform Emergency Difficulty Adjustment to avoid
-- stalling the chain.
--
-- NOTE: emergency DAs are now regarded a misfeature and have been disabled in
-- all chainweb version. Emergency DAs are enabled (and have occured) only on
-- mainnet01 for cut heights smaller than 80,000.
--
slowEpoch :: ParentHeader -> BlockCreationTime -> Bool
slowEpoch (ParentHeader p) (BlockCreationTime ct) = actual > (expected * 5)
  where
    EpochStartTime es = _blockEpochStart p
    BlockRate s = blockRate (_blockChainwebVersion p)
    WindowWidth ww = fromJuste $ window (_blockChainwebVersion p)

    expected :: Micros
    expected = s * int ww

    actual :: Micros
    actual = timeSpanToMicros $ ct .-. es

-- | Compute the POW target for a new BlockHeader.
--
-- Alternatively, the new chains can use a higher target and the target of the
-- old chains arent' adjusted. That includes the risk of larger orphan rates. In
-- particular after the first and second DA, the current DA will compute targets
-- that are averages between chains, which cause the difficulty to go donwn
-- globally. This is usually mostly mitigated after the third DA after the
-- transition.
--
powTarget
    :: ParentHeader
        -- ^ parent header
    -> HM.HashMap ChainId ParentHeader
        -- ^ adjacent Parents
    -> BlockCreationTime
        -- ^ block creation time of new block
        --
        -- This parameter is used only when @oldTargetGuard@ is @True@.
        --
    -> HashTarget
        -- ^ POW target of new block
powTarget p@(ParentHeader ph) as bct = case effectiveWindow ph of
    Nothing -> maxTarget
    Just w
        -- Emergency DA, legacy
        | slowEpochGuard ver (_chainId ph) (_blockHeight ph) && slowEpoch p bct ->
            activeAdjust w
        | isLastInEpoch ph -> activeAdjust w
        | otherwise -> _blockTarget ph
  where
    ver = _chainwebVersion ph
    t = EpochStartTime $ if oldTargetGuard ver (_chainId ph) (_blockHeight ph)
        then _bct bct
        else _bct (_blockCreationTime ph)

    activeAdjust w
        | oldDaGuard ver (_chainId ph) (_blockHeight ph + 1)
            = legacyAdjust (_versionBlockRate ver) w (t .-. _blockEpochStart ph) (_blockTarget ph)
        | otherwise
            = avgTarget $ adjustForParent w <$> (p : HM.elems as)

    adjustForParent w (ParentHeader a)
        = adjust (_versionBlockRate ver) w (toEpochStart a .-. _blockEpochStart a) (_blockTarget a)

    toEpochStart = EpochStartTime . _bct . _blockCreationTime

    avgTarget targets = HashTarget $ floor $ s / int (length targets)
      where
        s = sum $ fmap (int @_ @Rational . _hashTarget) targets

-- | Compute the epoch start value for a new BlockHeader
--
epochStart
    :: ParentHeader
        -- ^ parent header
    -> HM.HashMap ChainId ParentHeader
        -- ^ Adjacent parents of the block. It is not checked whether the
        -- set of adjacent parents conforms with the current graph.
    -> BlockCreationTime
        -- ^ block creation time of new block
        --
        -- This parameter is used only when @oldTargetGuard@ is @True@.
        --
    -> EpochStartTime
        -- ^ epoch start time of new block
epochStart ph@(ParentHeader p) adj (BlockCreationTime bt)
    | Nothing <- effectiveWindow p = _blockEpochStart p

    -- A special case for starting a new devnet, to compensate the inaccurate
    -- creation time of the genesis blocks. This would result in a very long
    -- first epoch that cause a trivial target in the second epoch.
    | _versionFakeFirstEpochStart ver, _blockHeight p == 1 = EpochStartTime (_bct $ _blockCreationTime p)

    -- New Graph: the block time of the genesis block isn't accurate, we thus
    -- use the block time of the first block on the chain. Depending on where
    -- this is within an epoch, this can cause a shorter epoch, which could
    -- cause a larger difficulty and a reduced target. That is fine, since new
    -- chains are expected to start with a low difficulty.
    | parentIsFirstOnNewChain = EpochStartTime (_bct $ _blockCreationTime p)

    -- End of epoch, DA adjustment (legacy version)
    | isLastInEpoch p && oldTargetGuard ver (_chainId p) (_blockHeight p) = EpochStartTime bt

    -- End of epoch, DA adjustment
    | isLastInEpoch p = EpochStartTime (_bct $ _blockCreationTime p)

    -- Within epoch with old legacy DA
    | oldDaGuard ver (_chainId p) (_blockHeight p + 1) = _blockEpochStart p

    -- Within an epoch with new DA
    | otherwise = _blockEpochStart p

    -- Experimental, allow DA to support multiple hash functions
    --  | otherwise = _blockEpochStart p .+^ _adjustmentAvg
  where
    ver = _chainwebVersion p
    cid = _chainId p

    -- Add a penalty for fast chains by adding the different between the
    -- creation time of the current chain and the maximum of the adjacent chains
    -- to the epoch start time. By shortening the epoch DA is going to adjust to
    -- a higher difficulty.
    --
    -- This DA has the disadvantage, that it adjusts to a block rate that is
    -- smaller than the targeted blockrate, because with high probablity all
    -- chains are receiving some positive penalty.
    --
    -- Properties of DA:
    --
    -- * Requires that miners set creation time >0.5 of solve time.
    -- * Requires correction factor for targeted block rate.
    -- * Can handle non continuous non uniform distribution of hash power
    --   accross chains.
    --
    _adjustmentMax = maximum adjCreationTimes .-. _blockCreationTime p
        -- the maximum is at least @_blockCreationTime p@ and thus the result is
        -- greater or equal 0.

    -- This computes @mean adjCreationTimes - _blockCreationTime p
    --
    -- It holds that
    --
    -- \(\left(mean_{0 \leq i < n} a_i\right)
    -- = \frac{\sum_{0 \leq i < n} a_i}{n} - t
    -- = \frac{\left(sum_{0 \leq i < n} a_i\right) - \left(\sum_{0 \leq i < n} t\right)}{n}
    -- = \frac{sum_{0 \leq i < n} (a_i - t)}{n}
    -- \)
    --
    -- this is numberically sound because we compute the differences on integral
    -- types without rounding.
    --
    -- Properties of DA:
    --
    -- * Requires that miners set creation time >0.5 of solve time
    -- * Can handle non continuous non uniform distribution of hash power
    --   accross chains.
    --
    _adjustmentAvg = x `divTimeSpan` length adjCreationTimes
      where
        x :: TimeSpan Micros
        x = foldr1 addTimeSpan $ (.-. _blockCreationTime p) <$> adjCreationTimes

    -- This includes the parent header itself, but excludes any adjacent genesis
    -- headers which usually don't have accurate creation time.
    --
    -- The result is guaranteed to be non-empty
    --
    adjCreationTimes = fmap (_blockCreationTime)
        $ HM.insert cid (_parentHeader ph)
        $ HM.filter (not . isGenesisBlockHeader)
        $ fmap _parentHeader adj

    parentIsFirstOnNewChain
        = _blockHeight p > 1 && _blockHeight p == genesisHeight ver cid + 1

-- -----------------------------------------------------------------------------
-- Feature Flags

newtype FeatureFlags = FeatureFlags Word64
    deriving stock (Show, Eq, Generic)
    deriving anyclass (NFData)
    deriving newtype (ToJSON, FromJSON)

encodeFeatureFlags :: FeatureFlags -> Put
encodeFeatureFlags (FeatureFlags ff) = putWord64le ff

decodeFeatureFlags :: Get FeatureFlags
decodeFeatureFlags = FeatureFlags <$> getWord64le

instance MerkleHashAlgorithm a => IsMerkleLogEntry a ChainwebHashTag FeatureFlags where
    type Tag FeatureFlags = 'FeatureFlagsTag
    toMerkleNode = encodeMerkleInputNode encodeFeatureFlags
    fromMerkleNode = decodeMerkleInputNode decodeFeatureFlags

mkFeatureFlags :: FeatureFlags
mkFeatureFlags = FeatureFlags 0x0

-- -------------------------------------------------------------------------- --
-- Newtype wrappers for function parameters

newtype ParentCreationTime = ParentCreationTime
    { _parentCreationTime :: BlockCreationTime }
    deriving stock (Show, Eq, Ord, Generic)
    deriving anyclass (NFData)
    deriving newtype (ToJSON, FromJSON, Hashable, LeftTorsor)

newtype ParentHeader = ParentHeader
    { _parentHeader :: BlockHeader }
    deriving (Show, Eq, Ord, Generic)
    deriving anyclass (NFData)

parentHeader :: Lens' ParentHeader BlockHeader
parentHeader = lens _parentHeader $ \_ hdr -> ParentHeader hdr

instance HasChainId ParentHeader where
    _chainId = _chainId . _parentHeader

instance HasChainwebVersion ParentHeader where
    _chainwebVersion = _chainwebVersion . _parentHeader

instance HasChainGraph ParentHeader where
    _chainGraph = _chainGraph . _parentHeader

isGenesisBlockHeader :: BlockHeader -> Bool
isGenesisBlockHeader b =
    _blockHeight b == genesisHeight (_chainwebVersion b) (_chainId b)

--
-- | The genesis block hash includes the Chainweb version and the 'ChainId'
-- within the Chainweb version.
--
-- It is the '_blockParent' of the genesis block
--
genesisParentBlockHash :: HasChainId p => ChainwebVersion -> p -> BlockHash
genesisParentBlockHash v p = BlockHash $ MerkleLogHash
    $ merkleRoot $ merkleTree @ChainwebMerkleHashAlgorithm
        [ InputNode "CHAINWEB_GENESIS"
        , encodeMerkleInputNode encodeChainwebVersionCode (_versionCode v)
        , encodeMerkleInputNode encodeChainId (_chainId p)
        ]

{-# noinline genesisBlockHeaderCache #-}
genesisBlockHeaderCache :: IORef (HashMap ChainwebVersionCode (HashMap ChainId BlockHeader))
genesisBlockHeaderCache = unsafePerformIO $ do
    let mkMainnetHeader = makeGenesisBlockHeader mainnet
    newIORef $ HM.singleton (_versionCode mainnet) $ HM.fromList
        [ (cid, mkMainnetHeader cid)
        | cid <- HS.toList (chainIds mainnet)
        ]

-- | A block chain is globally uniquely identified by its genesis hash.
-- Internally, we use the 'ChainwebVersionTag value and the 'ChainId'
-- as identifiers. We thus include the 'ChainwebVersionTag value and the
-- 'ChainId' into the genesis block hash.
--
-- We assume that there is always only a single 'ChainwebVersionTag in
-- scope and identify chains only by their internal 'ChainId'.
--
genesisBlockHeaders :: ChainwebVersion -> HashMap ChainId BlockHeader
genesisBlockHeaders v = unsafePerformIO $
    HM.lookup (_versionCode v) <$> readIORef genesisBlockHeaderCache >>= \case
        Just hs -> return hs
        Nothing -> do
            modifyIORef' genesisBlockHeaderCache $ HM.insert (_versionCode v) freshGenesisHeaders
            return freshGenesisHeaders
  where
    freshGenesisHeaders =
        HM.fromList [ (cid, makeGenesisBlockHeader v cid) | cid <- HS.toList (chainIds v) ]

genesisBlockHeader :: (HasCallStack, HasChainId p) => ChainwebVersion -> p -> BlockHeader
genesisBlockHeader v p = genesisBlockHeaders v ^?! at (_chainId p) . _Just

makeGenesisBlockHeader :: ChainwebVersion -> ChainId -> BlockHeader
makeGenesisBlockHeader v cid =
    makeGenesisBlockHeader' v cid (_genesisTime (_versionGenesis v) ^?! onChain cid) (Nonce 0)

genesisHeight' :: HasCallStack => ChainwebVersion -> ChainId -> BlockHeight
genesisHeight' v c = fst
    $ head
    $ NE.dropWhile (not . flip isWebChain c . snd)
    $ NE.reverse (ruleElems (BlockHeight 0) $ _versionGraphs v)

-- | Like `genesisBlockHeader`, but with slightly more control.
--
-- This call generates the block header from the definitions in
-- "Chainweb.Version". It is a somewhat expensive call, since it involves
-- building the Merkle tree.
--
makeGenesisBlockHeader'
    :: HasChainId p
    => ChainwebVersion
    -> p
    -> BlockCreationTime
    -> Nonce
    -> BlockHeader
makeGenesisBlockHeader' v p ct@(BlockCreationTime t) n =
    fromLog @ChainwebMerkleHashAlgorithm mlog
  where
    g = genesisGraph v p
    cid = _chainId p

    mlog = newMerkleLog
        $ mkFeatureFlags
        :+: ct
        :+: genesisParentBlockHash v cid
        :+: (v ^?! versionGenesis . genesisBlockTarget . onChain cid)
        :+: genesisBlockPayloadHash v cid
        :+: cid
        :+: BlockWeight 0
        :+: genesisHeight' v cid -- because of chain graph changes (new chains) not all chains start at 0
        :+: _versionCode v
        :+: EpochStartTime t
        :+: n
        :+: MerkleLogBody (blockHashRecordToVector adjParents)
    adjParents = BlockHashRecord $ HM.fromList $
        (\c -> (c, genesisParentBlockHash v c)) <$> HS.toList (adjacentChainIds g p)

-- | The set of genesis block headers as it exited at a particular block height
--
genesisBlockHeadersAtHeight
    :: ChainwebVersion
    -> BlockHeight
    -> HashMap ChainId BlockHeader
genesisBlockHeadersAtHeight v h =
    HM.filter (\hdr -> _blockHeight hdr <= h) (genesisBlockHeaders v)
--
-- -------------------------------------------------------------------------- --
-- Genesis Height
--
-- | The genesis graph for a given Chain
--
-- Invariant:
--
-- * The given ChainId exists in the first graph of the graph history.
--   (We generally assume that this invariant holds throughout the code base.
--   It is enforced via the 'mkChainId' smart constructor for ChainId.)
--
genesisGraph
    :: HasCallStack
    => HasChainwebVersion v
    => HasChainId c
    => v
    -> c
    -> ChainGraph
genesisGraph v = chainGraphAt v_ . genesisHeight' v_ . _chainId
  where
    v_ = _chainwebVersion v

-- | Returns the height of the genesis block for a chain.
--
-- Invariant:
--
-- * The given ChainId exists in the first graph of the graph history.
--   (We generally assume that this invariant holds throughout the code base.
--   It is enforced via the 'mkChainId' smart constructor for ChainId.)
--
genesisHeight :: HasCallStack => ChainwebVersion -> ChainId -> BlockHeight
genesisHeight v c = _blockHeight (genesisBlockHeader v c)

-- -------------------------------------------------------------------------- --
-- Block Header

-- | BlockHeader
--
-- Values of this type should never be constructed directly by external code.
-- Instead the 'newBlockHeader' smart constructor should be used. Once
-- constructed 'BlockHeader' values must not be modified.
--
-- Some redundant, aggregated information is included in the block and the block
-- hash. This enables nodes to check blocks inductively with respect to existing
-- blocks without recalculating the aggregated value from the genesis block
-- onward.
--
-- The POW hash is not included, since it can be derived from the Nonce and the
-- other fields of the 'BlockHeader'.
--
-- /IMPORTANT/: Fields in this record must have pairwise distinct types.
--
data BlockHeader :: Type where
    BlockHeader ::
        { _blockFlags :: {-# UNPACK #-} !FeatureFlags
            -- ^ An 8-byte bitmask reserved for the future addition of boolean
            -- "feature flags".

        , _blockCreationTime :: {-# UNPACK #-} !BlockCreationTime
            -- ^ The time when the block was creates as recorded by the miner
            -- of the block. The value must be strictly monotonically increasing
            -- within the chain of blocks. Nodes must ignore blocks with values
            -- that are in the future and reconsider a block when its value is
            -- in the past. Nodes do not have to store blocks until they become
            -- recent (but may do it).
            --
            -- The block creation time is used to determine the block difficulty for
            -- future blocks.
            --
            -- Nodes are not supposed to consider the creation time when
            -- choosing between two valid (this implies that creation time of a
            -- block is not the future) forks.
            --
            -- This creates an incentive for nodes to maintain an accurate clock
            -- with respect to an (unspecified) commonly accepted time source,
            -- such as the public NTP network.
            --
            -- It is possible that a miner always chooses the smallest possible
            -- creation time value. It is not clear what advantage a miner would
            -- gain from doing so, but attack models should consider and
            -- investigate such behavior.
            --
            -- On the other hand miners may choose to compute forks with creation
            -- time long in the future. By doing so, the difficulty on such a fork
            -- would decrease allowing the miner to compute very long chains very
            -- quickly. However, those chains would become valid only after a long
            -- time passed and would be of low PoW weight. The algorithm for
            -- computing the difficulty must ensure this strategy doesn't give
            -- an advantage to an attacker that would increase the success
            -- probability for an attack.

        , _blockParent :: {-# UNPACK #-} !BlockHash
            -- ^ authoritative

        , _blockAdjacentHashes :: !BlockHashRecord
            -- ^ authoritative

        , _blockTarget :: {-# UNPACK #-} !HashTarget
            -- ^ authoritative

        , _blockPayloadHash :: {-# UNPACK #-} !BlockPayloadHash
            -- ^ authoritative

        , _blockChainId :: {-# UNPACK #-} !ChainId

        , _blockWeight :: {-# UNPACK #-} !BlockWeight
            -- ^ the accumulated weight of the chain. It is redundant information
            -- that is subject to the inductive property that the block weight
            -- of a block is the block weight of the parent plus the difficulty
            -- of the block.

        , _blockHeight :: {-# UNPACK #-} !BlockHeight
            -- ^ block height records the length of the chain. It is redundant
            -- information and thus subject the inductive property that
            -- the block height of a block is the block height of its parent
            -- plus one.

        , _blockChainwebVersion :: !ChainwebVersion
            -- ^ the Chainweb version is a constant for the chain. A chain
            -- is uniquely identified by its genesis block. Thus this is
            -- redundant information and thus subject to the inductive property
            -- that the Chainweb version of a block equals the Chainweb version
            -- of its parent.

        , _blockEpochStart :: {-# UNPACK #-} !EpochStartTime
            -- ^ The start time of the current difficulty adjustment epoch.
            -- Epochs divide the sequence of blocks in the chain into continuous
            -- ranges of blocks. Each epoch is defined by the minimal block
            -- height of the blocks in the epoch.

        , _blockNonce :: {-# UNPACK #-} !Nonce
            -- ^ authoritative

        , _blockHash :: {-# UNPACK #-} !BlockHash
            -- ^ the hash of the block. It includes all of the above block properties.
        }
        -> BlockHeader
        deriving (Show, Generic)
        deriving anyclass (NFData)

instance Eq BlockHeader where
     (==) = (==) `on` _blockHash

instance Ord BlockHeader where
     compare = compare `on` _blockHash

instance Hashable BlockHeader where
    hashWithSalt s = hashWithSalt s . _blockHash

instance HasChainId BlockHeader where
    _chainId = _blockChainId

instance HasChainGraph BlockHeader where
    _chainGraph h = _chainGraph (_blockChainwebVersion h, _blockHeight h)

instance HasChainwebVersion BlockHeader where
    _chainwebVersion = _blockChainwebVersion

instance IsCasValue BlockHeader where
    type CasKeyType BlockHeader = BlockHash
    casKey = _blockHash

type BlockHeaderCas tbl = Cas tbl BlockHeader

makeLenses ''BlockHeader

instance HasMerkleLog ChainwebMerkleHashAlgorithm ChainwebHashTag BlockHeader where

    -- /IMPORTANT/ a types must occur at most once in this list
    type MerkleLogHeader BlockHeader =
        '[ FeatureFlags
        , BlockCreationTime
        , BlockHash
        , HashTarget
        , BlockPayloadHash
        , ChainId
        , BlockWeight
        , BlockHeight
        , ChainwebVersionCode
        , EpochStartTime
        , Nonce
        ]
    type MerkleLogBody BlockHeader = BlockHash

    toLog bh = merkleLog @ChainwebMerkleHashAlgorithm root entries
      where
        BlockHash (MerkleLogHash root) = _blockHash bh
        entries
            = _blockFlags bh
            :+: _blockCreationTime bh
            :+: _blockParent bh
            :+: _blockTarget bh
            :+: _blockPayloadHash bh
            :+: _blockChainId bh
            :+: _blockWeight bh
            :+: _blockHeight bh
            :+: _versionCode (_blockChainwebVersion bh)
            :+: _blockEpochStart bh
            :+: _blockNonce bh
            :+: MerkleLogBody (blockHashRecordToVector $ _blockAdjacentHashes bh)

    fromLog l = BlockHeader
            { _blockFlags = flags
            , _blockCreationTime = time
            , _blockHash = BlockHash (MerkleLogHash $ _merkleLogRoot l)
            , _blockParent = parentHash
            , _blockTarget = target
            , _blockPayloadHash = payload
            , _blockChainId = cid
            , _blockWeight = weight
            , _blockHeight = height
            , _blockChainwebVersion = cwv
            , _blockEpochStart = es
            , _blockNonce = nonce
            , _blockAdjacentHashes = blockHashRecordFromVector adjGraph cid adjParents
            }
      where
        ( flags
            :+: time
            :+: parentHash
            :+: target
            :+: payload
            :+: cid
            :+: weight
            :+: height
            :+: cwvc
            :+: es
            :+: nonce
            :+: MerkleLogBody adjParents
            ) = _merkleLogEntries l
        cwv = lookupVersionByCode cwvc

        adjGraph
            | height == genesisHeight' cwv cid = chainGraphAt cwv height
            | otherwise = chainGraphAt cwv (height - 1)

encodeBlockHeaderWithoutHash :: BlockHeader -> Put
encodeBlockHeaderWithoutHash b = do
    encodeFeatureFlags (_blockFlags b)
    encodeBlockCreationTime (_blockCreationTime b)
    encodeBlockHash (_blockParent b)
    encodeBlockHashRecord (_blockAdjacentHashes b)
    encodeHashTarget (_blockTarget b)
    encodeBlockPayloadHash (_blockPayloadHash b)
    encodeChainId (_blockChainId b)
    encodeBlockWeight (_blockWeight b)
    encodeBlockHeight (_blockHeight b)
    encodeChainwebVersionCode (_versionCode $ _blockChainwebVersion b)
    encodeEpochStartTime (_blockEpochStart b)
    encodeNonce (_blockNonce b)

encodeBlockHeader :: BlockHeader -> Put
encodeBlockHeader b = do
    encodeBlockHeaderWithoutHash b
    encodeBlockHash (_blockHash b)

-- | Decode and check that
--
-- 1. chain id is in graph
-- 2. all adjacentParent match adjacents in graph
--
decodeBlockHeaderChecked :: Get BlockHeader
decodeBlockHeaderChecked = do
    !bh <- decodeBlockHeader
    _ <- checkAdjacentChainIds bh bh (Expected $ _blockAdjacentChainIds bh)
    return bh

-- | Decode and check that
--
-- 1. chain id is in graph
-- 2. all adjacentParent match adjacents in graph
-- 3. chainId matches the expected chain id
--
decodeBlockHeaderCheckedChainId
    :: HasChainId p
    => Expected p
    -> Get BlockHeader
decodeBlockHeaderCheckedChainId p = do
    !bh <- decodeBlockHeaderChecked
    _ <- checkChainId p (Actual (_chainId bh))
    return bh

-- | Decode a BlockHeader and trust the result
--
decodeBlockHeaderWithoutHash :: Get BlockHeader
decodeBlockHeaderWithoutHash = do
    a0 <- decodeFeatureFlags
    a1 <- decodeBlockCreationTime
    a2 <- decodeBlockHash -- parent hash
    a3 <- decodeBlockHashRecord
    a4 <- decodeHashTarget
    a5 <- decodeBlockPayloadHash
    a6 <- decodeChainId
    a7 <- decodeBlockWeight
    a8 <- decodeBlockHeight
    a9 <- decodeChainwebVersionCode
    a11 <- decodeEpochStartTime
    a12 <- decodeNonce
    return
        $! fromLog @ChainwebMerkleHashAlgorithm
        $ newMerkleLog
        $ a0
        :+: a1
        :+: a2
        :+: a4
        :+: a5
        :+: a6
        :+: a7
        :+: a8
        :+: a9
        :+: a11
        :+: a12
        :+: MerkleLogBody (blockHashRecordToVector a3)

-- | Decode a BlockHeader and trust the result
--
decodeBlockHeader :: Get BlockHeader
decodeBlockHeader = BlockHeader
    <$> decodeFeatureFlags
    <*> decodeBlockCreationTime
    <*> decodeBlockHash -- parent hash
    <*> decodeBlockHashRecord
    <*> decodeHashTarget
    <*> decodeBlockPayloadHash
    <*> decodeChainId
    <*> decodeBlockWeight
    <*> decodeBlockHeight
    <*> (lookupVersionByCode <$> decodeChainwebVersionCode)
    <*> decodeEpochStartTime
    <*> decodeNonce
    <*> decodeBlockHash

instance ToJSON BlockHeader where
    toJSON = toJSON . encodeB64UrlNoPaddingText . runPutS . encodeBlockHeader
<<<<<<< HEAD
    toEncoding = toEncoding . encodeB64UrlNoPaddingText . runPutS . encodeBlockHeader
=======
    toEncoding = b64UrlNoPaddingTextEncoding . runPutS . encodeBlockHeader
    {-# INLINE toJSON #-}
    {-# INLINE toEncoding #-}
>>>>>>> cd48d11e

instance FromJSON BlockHeader where
    parseJSON = withText "BlockHeader" $ \t ->
        case runGetS decodeBlockHeader =<< decodeB64UrlNoPaddingText t of
            Left (e :: SomeException) -> fail (sshow e)
            (Right !x) -> return x

_blockAdjacentChainIds :: BlockHeader -> HS.HashSet ChainId
_blockAdjacentChainIds =
    HS.fromList . HM.keys . _getBlockHashRecord . _blockAdjacentHashes

blockAdjacentChainIds :: Getter BlockHeader (HS.HashSet ChainId)
blockAdjacentChainIds = to _blockAdjacentChainIds

-- | @getAdjacentHash cid h@ returns the adjacent hash of h for chain cid. It
-- throws a @ChainNotAdjacentException@ if @cid@ is not adajcent with @_chainId
-- h@ in the chain graph of @h@.
--
getAdjacentHash :: MonadThrow m => HasChainId p => p -> BlockHeader -> m BlockHash
getAdjacentHash p b = firstOf (blockAdjacentHashes . ixg (_chainId p)) b
    ??? ChainNotAdjacentException
        (Expected $ _chainId p)
        (Actual $ _blockAdjacentChainIds b)

computeBlockHash :: BlockHeader -> BlockHash
computeBlockHash h = BlockHash $ MerkleLogHash $ computeMerkleLogRoot h

-- | The Proof-Of-Work hash includes all data in the block except for the
-- '_blockHash'. The value (interpreted as 'BlockHashNat' must be smaller than
-- the value of '_blockTarget' (interpreted as 'BlockHashNat').
--
_blockPow :: BlockHeader -> PowHash
_blockPow h = cryptoHash @Blake2s_256
    $ runPutS $ encodeBlockHeaderWithoutHash h

blockPow :: Getter BlockHeader PowHash
blockPow = to _blockPow

-- | The number of microseconds between the creation time of two `BlockHeader`s.
--
timeBetween :: BlockCreationTime -> BlockCreationTime -> Micros
timeBetween after before = f after - f before
  where
    f :: BlockCreationTime -> Micros
    f (BlockCreationTime (Time (TimeSpan ts))) = ts

-- | Absolute BlockHeight Difference
--
absBlockHeightDiff :: BlockHeader -> BlockHeader -> BlockHeight
absBlockHeightDiff a b
    | _blockHeight a >= _blockHeight b = _blockHeight a - _blockHeight b
    | otherwise = _blockHeight b - _blockHeight a

-- -------------------------------------------------------------------------- --
-- Object JSON encoding

-- | By default a binary encoding of block headers is used as JSON encoding. In
-- some circumstance, like logging and configuration files, a textual encoding
-- is desired.
--
newtype ObjectEncoded a = ObjectEncoded { _objectEncoded :: a }
    deriving (Show, Generic)
    deriving newtype (Eq, Ord, Hashable, NFData)

blockHeaderProperties
    :: KeyValue kv
    => ObjectEncoded BlockHeader
    -> [kv]
blockHeaderProperties (ObjectEncoded b) =
    [ "nonce" .= _blockNonce b
    , "creationTime" .= _blockCreationTime b
    , "parent" .= _blockParent b
    , "adjacents" .= _blockAdjacentHashes b
    , "target" .= _blockTarget b
    , "payloadHash" .= _blockPayloadHash b
    , "chainId" .= _chainId b
    , "weight" .= _blockWeight b
    , "height" .= _blockHeight b
    , "chainwebVersion" .= _versionCode (_blockChainwebVersion b)
    , "epochStart" .= _blockEpochStart b
    , "featureFlags" .= _blockFlags b
    , "hash" .= _blockHash b
    ]

instance ToJSON (ObjectEncoded BlockHeader) where
    toJSON = object . blockHeaderProperties
    toEncoding = pairs . mconcat . blockHeaderProperties

parseBlockHeaderObject :: Object -> Parser BlockHeader
parseBlockHeaderObject o = BlockHeader
    <$> o .: "featureFlags"
    <*> o .: "creationTime"
    <*> o .: "parent"
    <*> o .: "adjacents"
    <*> o .: "target"
    <*> o .: "payloadHash"
    <*> o .: "chainId"
    <*> o .: "weight"
    <*> o .: "height"
    <*> (lookupVersionByCode <$> o .: "chainwebVersion")
    <*> o .: "epochStart"
    <*> o .: "nonce"
    <*> o .: "hash"

instance FromJSON (ObjectEncoded BlockHeader) where
    parseJSON = withObject "BlockHeader"
        $ fmap ObjectEncoded . parseBlockHeaderObject

-- -------------------------------------------------------------------------- --
-- IsBlockHeader

-- | Any type which can purely produce a `BlockHeader`, or purely construct one.
--
class IsBlockHeader t where
    isoBH :: Iso' t BlockHeader

instance IsBlockHeader BlockHeader where
    isoBH = id

-- -------------------------------------------------------------------------- --
-- Create new BlockHeader

-- | Creates a new block header. No validation of the input parameters is
-- performaned.
--
-- It's not guaranteed that the result is a valid block header. It is, however,
-- guaranteed by construction that
--
-- * the target,
-- * the weight,
-- * the block height,
-- * the version,
-- * the chain id, and
-- * the epoch start time
--
-- are valid with respect to the given parent header and adjacent parent
-- headers.
--
-- TODO: also check adjacent chains. This would probably break a lot of tests,
-- but might be worth it!
--
newBlockHeader
    :: HM.HashMap ChainId ParentHeader
        -- ^ Adjacent parent hashes.
    -> BlockPayloadHash
        -- ^ payload hash
    -> Nonce
        -- ^ Randomness to affect the block hash. It is not verified that the
        -- nonce is valid with respect to the target.
    -> BlockCreationTime
        -- ^ Creation time of the block.
    -> ParentHeader
        -- ^ parent block header
    -> BlockHeader
newBlockHeader adj pay nonce t p@(ParentHeader b) =
    fromLog @ChainwebMerkleHashAlgorithm $ newMerkleLog
        $ mkFeatureFlags
        :+: t
        :+: _blockHash b
        :+: target
        :+: pay
        :+: cid
        :+: _blockWeight b + BlockWeight (targetToDifficulty target)
        :+: _blockHeight b + 1
        :+: _versionCode v
        :+: epochStart p adj t
        :+: nonce
        :+: MerkleLogBody (blockHashRecordToVector adjHashes)
  where
    cid = _chainId p
    v = _chainwebVersion p
    target = powTarget p adj t
    adjHashes = BlockHashRecord $ (_blockHash . _parentHeader) <$> adj

-- -------------------------------------------------------------------------- --
-- TreeDBEntry instance

instance TreeDbEntry BlockHeader where
    type Key BlockHeader = BlockHash
    key = _blockHash
    rank = int . _blockHeight
    parent e
        | isGenesisBlockHeader e = Nothing
        | otherwise = Just (_blockParent e)

-- | This is an internal function. Use 'headerSizeBytes' instead.
--
-- Postconditions: for all @v@
--
-- * @not . null $ headerSizes v@, and
-- * @0 == (fst . last) (headerSizes v)@.
--
-- Note that for all but genesis headers the number of adjacent hashes depends
-- on the graph of the parent.
--
headerSizes :: ChainwebVersion -> Rule BlockHeight Natural
headerSizes v = fmap (\g -> _versionHeaderBaseSizeBytes v + 36 * degree g + 2) $ _versionGraphs v

-- | The size of the serialized block header.
--
-- This function is safe because of the invariant of 'headerSize' that there
-- exists and entry for block height 0.
--
-- Note that for all but genesis headers the number of adjacent hashes depends
-- on the graph of the parent.
--
headerSizeBytes
    :: HasCallStack
    => ChainwebVersion
    -> ChainId
    -> BlockHeight
    -> Natural
headerSizeBytes v cid h = snd
    $ ruleHead
    $ ruleDropWhile (> relevantHeight)
    $ headerSizes v
  where
    relevantHeight
        | genesisHeight v cid == h = h
        | otherwise = h - 1

-- | The size of the work bytes /without/ the preamble of the chain id and target
--
-- The chain graph, and therefore also the header size, is constant for all
-- blocks at the same height except for genesis blocks. Because genesis blocks
-- are never mined, we can ignore this difference here and just return the
-- result for chain 0.
--
-- NOTE: For production versions we require that the value is constant for a
-- given chainweb version. This would only ever change as part of the
-- introduction of new block header format.
--
workSizeBytes
    :: HasCallStack
    => ChainwebVersion
    -> BlockHeight
    -> Natural
workSizeBytes v h = headerSizeBytes v (unsafeChainId 0) h - 32<|MERGE_RESOLUTION|>--- conflicted
+++ resolved
@@ -909,13 +909,7 @@
 
 instance ToJSON BlockHeader where
     toJSON = toJSON . encodeB64UrlNoPaddingText . runPutS . encodeBlockHeader
-<<<<<<< HEAD
-    toEncoding = toEncoding . encodeB64UrlNoPaddingText . runPutS . encodeBlockHeader
-=======
     toEncoding = b64UrlNoPaddingTextEncoding . runPutS . encodeBlockHeader
-    {-# INLINE toJSON #-}
-    {-# INLINE toEncoding #-}
->>>>>>> cd48d11e
 
 instance FromJSON BlockHeader where
     parseJSON = withText "BlockHeader" $ \t ->
