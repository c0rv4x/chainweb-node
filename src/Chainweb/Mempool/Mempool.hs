{-# LANGUAGE BangPatterns #-}
{-# LANGUAGE DeriveAnyClass #-}
{-# LANGUAGE DeriveGeneric #-}
{-# LANGUAGE DerivingStrategies #-}
{-# LANGUAGE FlexibleContexts #-}
{-# LANGUAGE LambdaCase #-}
{-# LANGUAGE NumericUnderscores #-}
{-# LANGUAGE OverloadedStrings #-}
{-# LANGUAGE RankNTypes #-}
{-# LANGUAGE ScopedTypeVariables #-}
{-# LANGUAGE TypeApplications #-}
{-# LANGUAGE TemplateHaskell #-}

{-# OPTIONS_GHC -fno-warn-orphans #-}

------------------------------------------------------------------------------
-- | Mempool
--
-- The mempool contains an in-memory store of all of the pending transactions
-- that have been submitted by users for inclusion into blocks, and is
-- responsible for collecting the candidate transaction set when we prepare a
-- new block for mining.
--
-- The in-memory mempool implementation (see @InMem.hs@ and @InMemTypes.hs@)
-- contains three datasets:
--
-- 1. a priority search queue of pending transactions, keyed by pact
-- transaction hash, and (currently) ordered by gas price (descending) with
-- ties broken by gas limit (ascending). Basically -- we prefer highest bidder
-- first, and all else being equal, smaller transactions.
--
-- 2. a recent-modifications log, storing the last @k@ updates to the mempool.
-- This is in here so peers can sync with us by fetching starting with a
-- high-water mark, rather than having to go through a complete re-sync of all
-- transaction hashes.
--
-- Transaction lifecycle:
--
--   - a transaction is created and signed by a user, and sent (via the pact
--     @/send@ endpoint) to the mempool, using 'mempoolInsert'
--
--   - miner calls 'mempoolGetBlock', at which point the top transactions (up
--     to the gas limit) are run through the MempoolPreBlockCheck and discarded
--     if they fail
--
--   - the transaction makes it into a mined block
--
--   - consensus calls pact's @newBlock@ to create the next block; at this
--     point, the Consensus module processes the fork and: a) removes any
--     transactions that made it onto the winning fork so that they are no
--     longer considered for inclusion in blocks or gossiped, b) reintroduces
--     any transactions into the mempool that were on the losing fork but
--     didn't make it onto the winning one.
--
-- The mempool API is defined as a record-of-functions in 'MempoolBackend'.

module Chainweb.Mempool.Mempool
  ( MempoolBackend(..)
  , MempoolPreBlockCheck
  , TransactionConfig(..)
  , TransactionHash(..)
  , TransactionMetadata(..)
  , MempoolTxId
  , HashMeta(..)
  , ValidatedTransaction(..)
  , LookupResult(..)
  , MockTx(..)
  , ServerNonce
  , HighwaterMark
  , InsertType(..)
  , InsertError(..)
  , BlockFill(..)
  , bfGasLimit
  , bfTxHashes
  , bfCount

  , chainwebTransactionConfig
  , mockCodec
  , mockEncode
  , mockBlockGasLimit
  , chainwebTestHasher
  , chainwebTestHashMeta
  , noopMempool
  , noopMempoolPreBlockCheck
  , syncMempools
  , syncMempools'
  , GasLimit(..)
  , GasPrice(..)
  , requestKeyToTransactionHash
  ) where
------------------------------------------------------------------------------
import Control.DeepSeq (NFData)
import Control.Exception
import Control.Lens hiding ((.=))
import Control.Monad (replicateM, unless)

import Crypto.Hash (hash)
import Crypto.Hash.Algorithms (SHA512t_256)

import Data.Aeson
import Data.Bits (bit, shiftL, shiftR, (.&.))
import Data.ByteArray (convert)
import qualified Data.ByteString.Base64.URL as B64
import Data.ByteString.Char8 (ByteString)
import qualified Data.ByteString.Char8 as B
import qualified Data.ByteString.Short as SB
import Data.Decimal (Decimal, DecimalRaw(..))
import Data.Foldable (traverse_)
import Data.Hashable (Hashable(hashWithSalt))
import Data.HashSet (HashSet)
import qualified Data.HashSet as HashSet
import Data.Int (Int64)
import Data.IORef
import Data.List (unfoldr)
import qualified Data.Set as S
import Data.Text (Text)
import qualified Data.Text as T
import Data.Vector (Vector)
import qualified Data.Vector as V
import Data.Word (Word64)

import GHC.Generics

import Prelude hiding (log)

import System.LogLevel

-- internal modules

import qualified Pact.JSON.Encode as J
import Pact.Parse (ParsedDecimal(..), ParsedInteger(..))
import Pact.Types.ChainMeta (TTLSeconds(..), TxCreationTime(..))
import Pact.Types.Command
import Pact.Types.Gas (GasLimit(..), GasPrice(..))
import qualified Pact.Types.Hash as H

import Chainweb.BlockHash
import Chainweb.BlockHeight
import Chainweb.Time (Micros(..), Time(..), TimeSpan(..))
import qualified Chainweb.Time as Time
import Chainweb.Transaction
import Chainweb.Utils
import Chainweb.Utils.Serialization
import Data.LogMessage (LogFunctionText)

------------------------------------------------------------------------------
data LookupResult t = Missing
                    | Pending t
  deriving (Show, Generic, Eq)
  deriving anyclass (NFData)

-- This instance is a bit strange. It's for backward compatibility.
--
instance ToJSON t => ToJSON (LookupResult t) where
    toJSON Missing = object [ "tag" .= ("Missing" :: String) ]
    toJSON (Pending t) = object [ "tag" .= ("Pending" :: String), "contents" .= t ]
    {-# INLINE toJSON #-}

    toEncoding Missing = pairs $ "tag" .= ("Missing" :: String)
    toEncoding (Pending t) = pairs $ "tag" .= ("Pending" :: String) <> "contents" .= t
    {-# INLINE toEncoding #-}

instance FromJSON t => FromJSON (LookupResult t) where
    parseJSON = withObject "LookupResult" $ \o -> o .: "tag" >>= \case
        "Missing" -> return Missing
        "Pending" -> Pending <$> o .: "contents"
        t -> fail $ "Unrecognized lookup result tag: " <> t
    {-# INLINE parseJSON #-}

instance Functor LookupResult where
    fmap _ Missing = Missing
    fmap f (Pending x) = Pending $! f x

instance Foldable LookupResult where
    foldr f seed t = case t of
                       Missing -> seed
                       (Pending x) -> f x seed

instance Traversable LookupResult where
    traverse f t = case t of
                     Missing -> pure Missing
                     Pending x -> Pending <$> f x

------------------------------------------------------------------------------
type MempoolPreBlockCheck t = BlockHeight -> BlockHash -> Vector t -> IO (Vector Bool)

------------------------------------------------------------------------------
-- | Mempool operates over a transaction type @t@. Mempool needs several
-- functions on @t@, e.g. \"how do you encode and decode @t@ over the wire?\"
-- and \"how is @t@ hashed?\". This information is passed to mempool in a
-- 'TransactionConfig'.
data TransactionConfig t = TransactionConfig {
    -- | converting transactions to/from bytestring. Note: the generated
    -- bytestring is currently expected to be valid utf8 so that it can be
    -- safely JSON-encoded by servant (we should revisit this)
    txCodec :: {-# UNPACK #-} !(Codec t)

    -- | hash function to use when making transaction hashes.
  , txHasher :: t -> TransactionHash

    -- | hash function metadata. Currently informational only -- for future use.
  , txHashMeta :: {-# UNPACK #-} !HashMeta

    -- | getter for the transaction gas price.
  , txGasPrice :: t -> GasPrice

    -- | getter for transaction gas limit.
  , txGasLimit :: t -> GasLimit

    -- | getter for transaction metadata (creation and expiry timestamps)
  , txMetadata :: t -> TransactionMetadata
  }

------------------------------------------------------------------------------
type MempoolTxId = Int64
type ServerNonce = Int
type HighwaterMark = (ServerNonce, MempoolTxId)
data InsertType = CheckedInsert | UncheckedInsert
  deriving (Show, Eq)

data InsertError = InsertErrorDuplicate
                 | InsertErrorInvalidTime
                 | InsertErrorOversized GasLimit
                 | InsertErrorUndersized
                    GasPrice -- actual gas price
                    GasPrice -- minimum gas price
                 | InsertErrorBadlisted
                 | InsertErrorMetadataMismatch
                 | InsertErrorTransactionsDisabled
                 | InsertErrorBuyGas Text
                 | InsertErrorCompilationFailed Text
                 | InsertErrorOther Text
                 | InsertErrorInvalidHash
                 | InsertErrorInvalidSigs
                 | InsertErrorTimedOut
  deriving (Generic, Eq, NFData)

instance Show InsertError
  where
    show InsertErrorDuplicate = "Transaction already exists on chain"
    show InsertErrorInvalidTime = "Transaction time is invalid or TTL is expired"
    show (InsertErrorOversized (GasLimit l)) = "Transaction gas limit exceeds block gas limit (" <> show l <> ")"
    show (InsertErrorUndersized (GasPrice p) (GasPrice m)) = "Transaction gas price (" <> show p <> ") is below minimum gas price (" <> show m <> ")"
    show InsertErrorBadlisted =
        "Transaction is badlisted because it previously failed to validate."
    show InsertErrorMetadataMismatch =
        "Transaction metadata (chain id, chainweb version) conflicts with this \
        \endpoint"
    show InsertErrorTransactionsDisabled = "Transactions are disabled until 2019 Dec 5"
    show (InsertErrorBuyGas msg) = "Attempt to buy gas failed with: " <> T.unpack msg
    show (InsertErrorCompilationFailed msg) = "Transaction compilation failed: " <> T.unpack msg
    show (InsertErrorOther m) = "insert error: " <> T.unpack m
    show InsertErrorInvalidHash = "Invalid transaction hash"
    show InsertErrorInvalidSigs = "Invalid transaction sigs"
    show InsertErrorTimedOut = "Transaction validation timed out"

instance Exception InsertError

-- | Parameterizes Mempool get-block calls.
data BlockFill = BlockFill
  { _bfGasLimit :: !GasLimit
    -- ^ Fetch pending transactions up to this limit.
  , _bfTxHashes :: !(S.Set TransactionHash)
    -- ^ Fetch only transactions not in set.
  , _bfCount :: {-# UNPACK #-} !Word64
    -- ^ "Round count" of fetching for a given new block.
  } deriving (Eq,Show)


------------------------------------------------------------------------------
-- | Mempool backend API. Here @t@ is the transaction payload type.
data MempoolBackend t = MempoolBackend {
    mempoolTxConfig :: {-# UNPACK #-} !(TransactionConfig t)

    -- | Returns true if the given transaction hash is known to this mempool.
  , mempoolMember :: Vector TransactionHash -> IO (Vector Bool)

    -- | Lookup transactions in the pending queue by hash.
  , mempoolLookup :: Vector TransactionHash -> IO (Vector (LookupResult t))

    -- | Insert the given transactions into the mempool.
  , mempoolInsert :: InsertType      -- run pre-gossip check? Ignored at remote pools.
                  -> Vector t
                  -> IO ()

    -- | Perform the pre-insert check for the given transactions. Short-circuits
    -- on the first Transaction that fails.
  , mempoolInsertCheck :: Vector t -> IO (Either (T2 TransactionHash InsertError) ())

    -- | Remove the given hashes from the pending set.
  , mempoolMarkValidated :: Vector t -> IO ()

    -- | Mark a transaction as bad.
  , mempoolAddToBadList :: Vector TransactionHash -> IO ()

    -- | Returns 'True' if the transaction is badlisted.
  , mempoolCheckBadList :: Vector TransactionHash -> IO (Vector Bool)

    -- | given maximum block size, produce a candidate block of transactions
    -- for mining.
    --
  , mempoolGetBlock
      :: BlockFill -> MempoolPreBlockCheck t -> BlockHeight -> BlockHash -> IO (Vector t)

    -- | Discard any expired transactions.
  , mempoolPrune :: IO ()

    -- | given a previous high-water mark and a chunk callback function, loops
    -- through the pending candidate transactions and supplies the hashes to
    -- the callback in chunks. No ordering of hashes is presupposed. Returns
    -- the remote high-water mark.
  , mempoolGetPendingTransactions
      :: Maybe HighwaterMark                -- previous high-water mark, if any
      -> (Vector TransactionHash -> IO ())  -- chunk callback
      -> IO HighwaterMark                   -- returns remote high water mark

  -- | A hook to clear the mempool. Intended only for the in-mem backend and
  -- only for testing.
  , mempoolClear :: IO ()
}

noopMempoolPreBlockCheck :: MempoolPreBlockCheck t
noopMempoolPreBlockCheck _ _ v = return $! V.replicate (V.length v) True

noopMempool :: IO (MempoolBackend t)
noopMempool = do
  return $ MempoolBackend
    { mempoolTxConfig = txcfg
    , mempoolMember = noopMember
    , mempoolLookup = noopLookup
    , mempoolInsert = noopInsert
    , mempoolInsertCheck = noopInsertCheck
    , mempoolMarkValidated = noopMV
    , mempoolAddToBadList = noopAddToBadList
    , mempoolCheckBadList = noopCheckBadList
    , mempoolGetBlock = noopGetBlock
    , mempoolPrune = return ()
    , mempoolGetPendingTransactions = noopGetPending
    , mempoolClear = noopClear
    }
  where
    noopCodec = Codec (const "") (const $ Left "unimplemented")
    noopHasher = const $ chainwebTestHasher "noopMempool"
    noopHashMeta = chainwebTestHashMeta
    noopGasPrice = const 0
    noopSize = const 1
    noopMeta = const $ TransactionMetadata Time.minTime Time.maxTime
    txcfg = TransactionConfig noopCodec noopHasher noopHashMeta noopGasPrice noopSize
                              noopMeta
    noopMember v = return $ V.replicate (V.length v) False
    noopLookup v = return $ V.replicate (V.length v) Missing
    noopInsert = const $ const $ return ()
    noopInsertCheck _ = fail "unsupported"
    noopMV = const $ return ()
    noopAddToBadList = const $ return ()
    noopCheckBadList v = return $ V.replicate (V.length v) False
    noopGetBlock _ _ _ _ = return V.empty
    noopGetPending = const $ const $ return (0,0)
    noopClear = return ()


------------------------------------------------------------------------------

chainwebTransactionConfig
    :: PactParserVersion
    -> TransactionConfig ChainwebTransaction
<<<<<<< HEAD
chainwebTransactionConfig ppv = TransactionConfig (chainwebPayloadCodec ppv)
    commandHash
    chainwebTestHashMeta
    getGasPrice
    getGasLimit
    txmeta
=======
chainwebTransactionConfig ppv = TransactionConfig
    { txCodec = chainwebPayloadCodec ppv
    , txHasher = commandHash
    , txHashMeta = chainwebTestHashMeta
    , txGasPrice = getGasPrice
    , txGasLimit = getGasLimit
    , txMetadata = txmeta
    }

>>>>>>> cda46fc8

  where
    getGasPrice = view cmdGasPrice . fmap payloadObj
    getGasLimit = view cmdGasLimit . fmap payloadObj
    getTimeToLive = view cmdTimeToLive . fmap payloadObj
    getCreationTime = view cmdCreationTime . fmap payloadObj
    commandHash c = let (H.Hash !h) = H.toUntypedHash $ _cmdHash c
                    in TransactionHash h
    txmeta t =
        TransactionMetadata
        (toMicros ct)
        (toMicros $ ct + min maxDuration ttl)
      where
        (TxCreationTime ct) = getCreationTime t
        toMicros = Time . TimeSpan . Micros . fromIntegral . (1000000 *)
        (TTLSeconds ttl) = getTimeToLive t
        maxDuration = 2 * 24 * 60 * 60 + 1

------------------------------------------------------------------------------
data SyncState = SyncState {
    _syncCount :: {-# UNPACK #-} !Int64
  , _syncMissing :: ![Vector TransactionHash]
  , _syncPresent :: !(HashSet TransactionHash)
  , _syncTooMany :: !Bool
  }

-- | Pulls any missing pending transactions from a remote mempool.
--
-- The initial sync procedure:
--
--    1. get the list of pending transaction hashes from remote,
--    2. lookup any hashes that are missing, and insert them into local,
--    3. push any hashes remote is missing
--
-- After initial sync, will loop subscribing to updates from remote.
--
-- Loops until killed, or until the underlying mempool connection throws an
-- exception.
--
syncMempools'
    :: Show t
    => LogFunctionText
    -> Int
        -- ^ polling interval in microseconds
    -> MempoolBackend t
        -- ^ local mempool
    -> MempoolBackend t
        -- ^ remote mempool
    -> IO ()
syncMempools' log0 us localMempool remoteMempool = sync

  where
    maxCnt = 5000
        -- don't pull more than this many new transactions from a single peer in
        -- a session.

    -- This function is called for each chunk of pending hashes in the the remote mempool.
    --
    -- The 'SyncState' collects
    -- * the total count of hashes that are missing from the local pool,
    -- * chunks of hashes that are missing from the local pool,
    -- * the set of hashes that is available locally but missing from the remote pool, and
    -- * whether there are @tooMany@ missing hashes.
    --
    -- When we already collected @tooMany@ missing hashes we stop updating the sync state
    --
    -- TODO: would it help if 'mempoolGetPendingTransactions' would provide an option for early
    -- termination in case we got @tooMany@ missing hashes?
    --
    syncChunk syncState hashes = do
        (SyncState cnt chunks remoteHashes tooMany) <- readIORef syncState

        -- If there are too many missing hashes we stop collecting
        --
        unless tooMany $ do

            -- Collect remote hashes that are missing from the local pool
            res <- (`V.zip` hashes) <$> mempoolMember localMempool hashes
            let !newMissing = V.map snd $ V.filter (not . fst) res
            let !newMissingCnt = V.length newMissing

            -- Collect set of all remote hashes
            let !remoteHashes' = V.foldl' (flip HashSet.insert) remoteHashes hashes

            -- Count number of missing hashes and decide if there @tooMany@
            let !newCnt = cnt + fromIntegral newMissingCnt
            let !tooMany' = newCnt >= maxCnt

            -- Update the SyncState
            writeIORef syncState $!
                if tooMany'
                    then SyncState cnt chunks remoteHashes True
                    else SyncState newCnt (newMissing : chunks) remoteHashes' False

    fromPending (Pending t) = t
    fromPending _ = error "impossible"

    isPending (Pending _) = True
    isPending _ = False

    fetchMissing chunk = do
        res <- mempoolLookup remoteMempool chunk
        let !newTxs = V.map fromPending $ V.filter isPending res
        mempoolInsert localMempool CheckedInsert newTxs

    deb :: Text -> IO ()
    deb = log0 Debug

    sync = finally (initialSync >>= subsequentSync) (deb "sync exiting")

    initialSync = do
        deb "Get full list of pending hashes from remote"

        (numMissingFromLocal, missingChunks, remoteHashes, remoteHw) <-
            fetchSince Nothing

        deb $ T.concat
            [ sshow (HashSet.size remoteHashes)
            , " hashes at remote ("
            , sshow numMissingFromLocal
            , " need to be fetched)"
            ]

        -- todo: should we do subsequent sync of pushed txs also?
        (numPushed, _) <- do
            -- Go fetch missing transactions from remote
            traverse_ fetchMissing missingChunks

            -- Push our missing txs to remote.
            push remoteHashes

        deb $ "pushed " <> sshow numPushed <> " new transactions to remote."
        return remoteHw

    subsequentSync !remoteHw = do
        deb "Get new pending hashes from remote"
        (numMissingFromLocal, missingChunks, _, remoteHw') <-
            fetchSince (Just remoteHw)
        deb $ T.concat
            [ "sync: "
            , sshow numMissingFromLocal
            , " new remote hashes need to be fetched"
            ]
        traverse_ fetchMissing missingChunks
        approximateThreadDelay us
        subsequentSync remoteHw'

    -- get pending hashes from remote since the given (optional) high water mark
    fetchSince oldRemoteHw = do
        -- Intialize and collect SyncState
        let emptySyncState = SyncState 0 [] HashSet.empty False
        syncState <- newIORef emptySyncState
        remoteHw <- mempoolGetPendingTransactions remoteMempool oldRemoteHw $ syncChunk syncState
        (SyncState numMissingFromLocal missingChunks remoteHashes _) <- readIORef syncState
        -- immediately destroy ioref contents to assist GC
        writeIORef syncState emptySyncState
        return (numMissingFromLocal, missingChunks, remoteHashes, remoteHw)

    -- Push transactions that are available locally but are missing from the
    -- remote pool to the remote pool.
    --
    push remoteHashes = do
        ref <- newIORef 0
        ourHw <- mempoolGetPendingTransactions localMempool Nothing $ \chunk -> do
            let chunk' = V.filter (not . flip HashSet.member remoteHashes) chunk
            unless (V.null chunk') $ do
                sendChunk chunk'
                modifyIORef' ref (+ V.length chunk')
        numPushed <- readIORef ref
        return (numPushed, ourHw)

    -- Send a chunk of tranactions to the remote pool.
    --
    sendChunk chunk = do
        v <- (V.map fromPending . V.filter isPending) <$> mempoolLookup localMempool chunk
        unless (V.null v) $ mempoolInsert remoteMempool CheckedInsert v


syncMempools
    :: Show t
    => LogFunctionText
    -> Int                  -- ^ polling interval in microseconds
    -> MempoolBackend t     -- ^ local mempool
    -> MempoolBackend t     -- ^ remote mempool
    -> IO ()
syncMempools log us localMempool remoteMempool =
    syncMempools' log us localMempool remoteMempool

------------------------------------------------------------------------------
-- | Raw/unencoded transaction hashes.
--
-- TODO: production versions of this kind of DB should salt with a
-- runtime-generated constant to avoid collision attacks; see the \"hashing and
-- security\" section of the hashable docs.
newtype TransactionHash = TransactionHash { unTransactionHash :: SB.ShortByteString }
  deriving stock (Read, Eq, Ord, Generic)
  deriving anyclass (NFData)

instance Show TransactionHash where
    show = T.unpack . encodeToText

instance Hashable TransactionHash where
  hashWithSalt s (TransactionHash h) = hashWithSalt s (hashCode :: Int)
    where
      hashCode = either error id $ runGetEitherS (fromIntegral <$> getWord64le) (B.take 8 $ SB.fromShort h)
  {-# INLINE hashWithSalt #-}

instance ToJSON TransactionHash where
  toJSON = toJSON . toText
  {-# INLINE toJSON #-}

instance J.Encode TransactionHash where
  build = J.text . toText
  {-# INLINE build #-}

instance FromJSON TransactionHash where
  parseJSON = withText "TransactionHash" (either (fail . show) return . p)
    where
      p :: Text -> Either SomeException TransactionHash
      !p = (TransactionHash . SB.toShort <$>) . decodeB64UrlNoPaddingText

instance HasTextRepresentation TransactionHash where
  toText (TransactionHash th) = encodeB64UrlNoPaddingText $ SB.fromShort th
  fromText = (TransactionHash . SB.toShort <$>) . decodeB64UrlNoPaddingText
  {-# INLINE toText #-}
  {-# INLINE fromText #-}

requestKeyToTransactionHash :: RequestKey -> TransactionHash
requestKeyToTransactionHash = TransactionHash . H.unHash . unRequestKey

------------------------------------------------------------------------------
--
data TransactionMetadata = TransactionMetadata
    { txMetaCreationTime :: {-# UNPACK #-} !(Time Micros)
    , txMetaExpiryTime :: {-# UNPACK #-} !(Time Micros)
    }
    deriving (Eq, Ord, Show, Generic)
    deriving anyclass (NFData)

transactionMetadataProperties :: KeyValue kv => TransactionMetadata -> [kv]
transactionMetadataProperties o =
    [ "txMetaCreationTime" .= txMetaCreationTime o
    , "txMetaExpiryTime" .= txMetaExpiryTime o
    ]
{-# INLINE transactionMetadataProperties #-}

instance ToJSON TransactionMetadata where
    toJSON = object . transactionMetadataProperties
    toEncoding = pairs . mconcat . transactionMetadataProperties
    {-# INLINE toJSON #-}
    {-# INLINE toEncoding #-}

instance J.Encode TransactionMetadata where
    build o = J.object
        [ "txMetaCreationTime" J..= txMetaCreationTime o
        , "txMetaExpiryTime" J..= txMetaExpiryTime o
        ]
    {-# INLINE build #-}

instance FromJSON TransactionMetadata where
    parseJSON = withObject "TransactionMetadata" $ \o -> TransactionMetadata
        <$> o .: "txMetaCreationTime"
        <*> o .: "txMetaExpiryTime"
    {-# INLINE parseJSON #-}

------------------------------------------------------------------------------
-- | Mempools will check these values match in APIs
data HashMeta = HashMeta {
    hashmetaName :: {-# UNPACK #-} !Text
  , hashmetaLenBytes :: {-# UNPACK #-} !Int
}

chainwebTestHasher :: ByteString -> TransactionHash
chainwebTestHasher s = let !b = SB.toShort $ convert $ hash @_ @SHA512t_256 $ "TEST" <> s
                       in TransactionHash b

chainwebTestHashMeta :: HashMeta
chainwebTestHashMeta = HashMeta "chainweb-sha512-256" 32

data ValidatedTransaction t = ValidatedTransaction
    { validatedHeight :: {-# UNPACK #-} !BlockHeight
    , validatedHash :: {-# UNPACK #-} !BlockHash
    , validatedTransaction :: !t
    }
  deriving (Show, Eq, Generic)
  deriving anyclass (NFData)

validatedTransactionProperties :: ToJSON t => KeyValue kv => ValidatedTransaction t -> [kv]
validatedTransactionProperties o =
    [ "validatedHeight" .= validatedHeight o
    , "validatedHash" .= validatedHash o
    , "validatedTransaction" .= validatedTransaction o
    ]
{-# INLINE validatedTransactionProperties #-}

instance ToJSON t => ToJSON (ValidatedTransaction t) where
    toJSON = object . validatedTransactionProperties
    toEncoding = pairs . mconcat . validatedTransactionProperties
    {-# INLINE toJSON #-}
    {-# INLINE toEncoding #-}

instance FromJSON t => FromJSON (ValidatedTransaction t) where
    parseJSON = withObject "ValidatedTransaction" $ \o -> ValidatedTransaction
        <$> o .: "validatedHeight"
        <*> o .: "validatedHash"
        <*> o .: "validatedTransaction"
    {-# INLINE parseJSON #-}

------------------------------------------------------------------------------
-- | Mempool only cares about a few projected values from the transaction type
-- (gas price, gas limit, hash, metadata), so our mock transaction type will only
-- contain these (plus a nonce)
data MockTx = MockTx {
    mockNonce :: {-# UNPACK #-} !Int64
  , mockGasPrice :: {-# UNPACK #-} !GasPrice
  , mockGasLimit :: !GasLimit
  , mockMeta :: {-# UNPACK #-} !TransactionMetadata
  } deriving (Eq, Ord, Show, Generic)
    deriving anyclass (NFData)

instance J.Encode MockTx where
    build o = J.object
        [ "mockNonce" J..= J.Aeson (mockNonce o)
        , "mockGasPrice" J..= mockGasPrice o
        , "mockGasLimit" J..= mockGasLimit o
        , "mockMeta" J..= mockMeta o
        ]
    {-# INLINE build #-}

-- Only for testing
--
instance ToJSON MockTx where
    toJSON = J.toJsonViaEncode

instance FromJSON MockTx where
    parseJSON = withObject "MockTx" $ \o -> MockTx
        <$> o .: "mockNonce"
        <*> o .: "mockGasPrice"
        <*> o .: "mockGasLimit"
        <*> o .: "mockMeta"
    {-# INLINE parseJSON #-}

mockBlockGasLimit :: GasLimit
mockBlockGasLimit = 100_000_000

-- | A codec for transactions when sending them over the wire.
mockCodec :: Codec MockTx
mockCodec = Codec mockEncode mockDecode


mockEncode :: MockTx -> ByteString
mockEncode (MockTx nonce (GasPrice (ParsedDecimal price)) limit meta) =
  B64.encode $
  runPutS $ do
    putWord64le $ fromIntegral nonce
    putDecimal price
    putWord64le $ fromIntegral limit
    Time.encodeTime $ txMetaCreationTime meta
    Time.encodeTime $ txMetaExpiryTime meta


putDecimal :: Decimal -> Put
putDecimal (Decimal places mantissa) = do
    putWord8 places
    putWord8 $ if mantissa >= 0 then 0 else 1
    let ws = toWordList $ if mantissa >= 0 then mantissa else -mantissa
    putWord16le $ fromIntegral $ length ws
    mapM_ putWord64le ws
  where
    toWordList = unfoldr $
                 \d -> if d == 0
                         then Nothing
                         else let !a  = fromIntegral (d .&. (bit 64 - 1))
                                  !d' = d `shiftR` 64
                              in Just (a, d')


getDecimal :: Get Decimal
getDecimal = do
    !places <- getWord8
    !negative <- getWord8
    numWords <- fromIntegral <$> getWord16le
    mantissaWords <- replicateM numWords getWord64le
    let (!mantissa, _) = foldl go (0,0) mantissaWords
    return $! Decimal places (if negative == 0 then mantissa else -mantissa)
  where
    go :: (Integer, Int) -> Word64 -> (Integer, Int)
    go (!soFar, !shiftVal) !next =
        let !i = toInteger next + soFar `shiftL` shiftVal
            !s = shiftVal + 64
        in (i, s)


mockDecode :: ByteString -> Either String MockTx
mockDecode s = do
    s' <- B64.decode s
    runGetEitherS (MockTx <$> getI64 <*> getPrice <*> getGL <*> getMeta) s'
  where
    getPrice = GasPrice . ParsedDecimal <$> getDecimal
    getGL = GasLimit . ParsedInteger . fromIntegral <$> getWord64le
    getI64 = fromIntegral <$> getWord64le
    getMeta = TransactionMetadata <$> Time.decodeTime <*> Time.decodeTime


makeLenses ''BlockFill<|MERGE_RESOLUTION|>--- conflicted
+++ resolved
@@ -364,14 +364,6 @@
 chainwebTransactionConfig
     :: PactParserVersion
     -> TransactionConfig ChainwebTransaction
-<<<<<<< HEAD
-chainwebTransactionConfig ppv = TransactionConfig (chainwebPayloadCodec ppv)
-    commandHash
-    chainwebTestHashMeta
-    getGasPrice
-    getGasLimit
-    txmeta
-=======
 chainwebTransactionConfig ppv = TransactionConfig
     { txCodec = chainwebPayloadCodec ppv
     , txHasher = commandHash
@@ -381,7 +373,6 @@
     , txMetadata = txmeta
     }
 
->>>>>>> cda46fc8
 
   where
     getGasPrice = view cmdGasPrice . fmap payloadObj
