{-# LANGUAGE BangPatterns #-}
{-# LANGUAGE FlexibleContexts #-}
{-# LANGUAGE NumericUnderscores #-}
{-# LANGUAGE LambdaCase #-}
{-# LANGUAGE OverloadedStrings #-}
{-# LANGUAGE RankNTypes #-}
{-# LANGUAGE ScopedTypeVariables #-}
{-# LANGUAGE TupleSections #-}
{-# LANGUAGE TypeApplications #-}
{-# LANGUAGE TypeFamilies #-}

-- |
-- Module: Chainweb.Chainweb.MinerResources
-- Copyright: Copyright © 2018 - 2020 Kadena LLC.
-- License: MIT
-- Maintainer: Lars Kuhtz <lars@kadena.io>
-- Stability: experimental
--
-- Resources for initializing mining and related components.
--
-- This datastructure must only be used during node startup. No heap reference
-- should be kept after intialization of the node is complete.
--
module Chainweb.Chainweb.MinerResources
  ( -- * In-process Mining
    MinerResources(..)
  , withMinerResources
  , runMiner
    -- * Remote Work Requests
  , MiningCoordination(..)
  , withMiningCoordination
  ) where

import Control.Concurrent (threadDelay)
import Control.Concurrent.Async
import Control.Concurrent.STM (atomically)
import Control.Concurrent.STM.TVar
import Control.Lens
import Control.Monad

import Data.HashMap.Strict (HashMap)
import qualified Data.HashMap.Strict as HM
import qualified Data.HashSet as HS
import Data.IORef (IORef, atomicWriteIORef, newIORef, readIORef)
import qualified Data.Map.Strict as M
import Data.Maybe
import qualified Data.Set as S
import qualified Data.Vector as V

import System.LogLevel (LogLevel(..))
import qualified System.Random.MWC as MWC

-- internal modules

import Chainweb.BlockHeader
import Chainweb.ChainId
import Chainweb.Chainweb.ChainResources
import Chainweb.Cut (_cutMap)
import Chainweb.CutDB (CutDb, awaitNewBlock, cutDbPactService, _cut)
import Chainweb.Logger
import Chainweb.Miner.Config
import Chainweb.Miner.Coordinator
import Chainweb.Miner.Miners
import Chainweb.Miner.Pact (Miner(..), minerId)
import Chainweb.Pact.Service.Types
import Chainweb.Pact.Utils
import Chainweb.Payload
import Chainweb.Payload.PayloadStore
import Chainweb.Sync.WebBlockHeaderStore
import Chainweb.Time
import Chainweb.Utils
import Chainweb.Version
import Chainweb.WebPactExecutionService
import Utils.Logging.Trace

import Data.LogMessage (JsonLog(..), LogFunction)

import Numeric.AffineSpace

-- -------------------------------------------------------------------------- --
-- Miner

withMiningCoordination
    :: Logger logger
    => logger
    -> MiningConfig
    -> CutDb tbl
    -> (Maybe (MiningCoordination logger tbl) -> IO a)
    -> IO a
withMiningCoordination logger conf cdb inner
    | not (_coordinationEnabled coordConf) = inner Nothing
    | otherwise = do
        cut <- _cut cdb
        t <- newTVarIO mempty
        initialPw <- fmap (PrimedWork . HM.fromList) $
            forM miners $ \miner ->
                let mid = view minerId miner
                in fmap ((mid,) . HM.fromList) $
                    forM cids $ \cid -> do
                        let bh = fromMaybe (genesisBlockHeader v cid) (HM.lookup cid (_cutMap cut))
                        newBlock <- throwIfNoHistory =<< getPayload cid miner (ParentHeader bh)
                        return (cid, Just newBlock)

        m <- newTVarIO initialPw
        c503 <- newIORef 0
        c403 <- newIORef 0
        l <- newIORef (_coordinationUpdateStreamLimit coordConf)
        fmap thd . runConcurrently $ (,,)
            <$> Concurrently (prune t m c503 c403)
            <*> Concurrently (mapConcurrently_ (primeWork m) cids)
            <*> Concurrently (inner . Just $ MiningCoordination
                { _coordLogger = logger
                , _coordCutDb = cdb
                , _coordState = t
                , _coordLimit = _coordinationReqLimit coordConf
                , _coord503s = c503
                , _coord403s = c403
                , _coordConf = coordConf
                , _coordUpdateStreamCount = l
                , _coordPrimedWork = m
                })
  where
    coordConf = _miningCoordination conf
    inNodeConf = _miningInNode conf
    v = _chainwebVersion cdb

    cids :: [ChainId]
    cids = HS.toList (chainIds v)

    !miners = S.toList (_coordinationMiners coordConf)
        <> [ _nodeMiner inNodeConf | _nodeMiningEnabled inNodeConf ]

    chainLogger cid = addLabel ("chain", toText cid)

    -- | THREAD: Keep a live-updated cache of Payloads for specific miners, such
    -- that when they request new work, the block can be instantly constructed
    -- without interacting with the Pact Queue.
    --
    primeWork :: TVar PrimedWork -> ChainId -> IO ()
    primeWork tpw cid =
        forConcurrently_ miners $ \miner ->
            runForever (logFunction (chainLogger cid logger)) "primeWork" (go miner)
      where
        go :: Miner -> IO ()
        go miner = do
            pw <- readTVarIO tpw
            let
                -- we assume that this path always exists in PrimedWork and never delete it.
                ourMiner :: Traversal' PrimedWork (Maybe NewBlock)
                ourMiner = _Wrapped' . ix (view minerId miner) . ix cid
            let !outdatedPayload = pw ^?! ourMiner . _Just
            let ParentHeader outdatedParent = newBlockParentHeader outdatedPayload
            let
                periodicallyRefreshPayload = do
                    let delay =
                            timeSpanToMicros $ _coordinationPayloadRefreshDelay coordConf
                    threadDelay (fromIntegral @Micros @Int delay)
                    when (not $ v ^. versionCheats . disablePact) $ do
                        continuableBlockInProgress <- atomically $ do
                            primed <- readTVar tpw <&> (^?! (ourMiner . _Just))
                            case primed of
                                NewBlockInProgress bip -> return bip
                                NewBlockPayload {} ->
                                    error "periodicallyRefreshPayload: encountered NewBlockPayload in PrimedWork, which cannot be refreshed"
                        maybeNewBlock <- _pactContinueBlock pact cid continuableBlockInProgress
                        -- if continuing returns Nothing then the parent header
                        -- isn't available in the checkpointer right now.
                        -- in that case we just mark the payload as not stale
                        let newBlock = case maybeNewBlock of
                                NoHistory -> continuableBlockInProgress
                                Historical b -> b

                        logFunctionText (chainLogger cid logger) Debug
                            $ "refreshed block, old and new tx count: "
                            <> sshow (V.length $ _transactionPairs $ _blockInProgressTransactions continuableBlockInProgress, V.length $ _transactionPairs $ _blockInProgressTransactions newBlock)

                        atomically $ modifyTVar' tpw $
                            ourMiner .~ Just (NewBlockInProgress newBlock)
                    periodicallyRefreshPayload

            newParent <- either ParentHeader id <$> race
                -- wait for a block different from what we've got primed work for
                (awaitNewBlock cdb cid outdatedParent)
                -- in the meantime, periodically refresh the payload to make sure
                -- it has all of the transactions it can have
                periodicallyRefreshPayload

            -- Temporarily block this chain from being considered for queries
            atomically $ modifyTVar' tpw (ourMiner .~ Nothing)

            -- Get a payload for the new block
            getPayload cid miner newParent >>= \case
                NoHistory -> do
                    logFunctionText (addLabel ("chain", toText cid) logger) Warn
                        "current block is not in the checkpointer; halting primed work loop temporarily"
                    approximateThreadDelay 1_000_000
                    atomically $ modifyTVar' tpw (ourMiner .~ Just outdatedPayload)
                Historical newBlock ->
                    atomically $ modifyTVar' tpw (ourMiner .~ Just newBlock)

    getPayload :: ChainId -> Miner -> ParentHeader -> IO (Historical NewBlock)
    getPayload cid m ph =
        if v ^. versionCheats . disablePact
        -- if pact is disabled, we must keep track of the latest header
        -- ourselves. otherwise we use the header we get from newBlock as the
        -- real parent. newBlock may return a header in the past due to a race
        -- with rocksdb though that shouldn't cause a problem, just wasted work,
        -- see docs for
        -- Chainweb.Pact.PactService.Checkpointer.findLatestValidBlockHeader'
        then return $ Historical $
            NewBlockPayload ph emptyPayload
<<<<<<< HEAD
        else trace (logFunction (chainLogger cid logger))
=======
        else trace (logFunction (addLabel ("chain", toText cid) logger))
>>>>>>> eaf299e0
            "Chainweb.Chainweb.MinerResources.withMiningCoordination.newBlock"
            () 1 (_pactNewBlock pact cid m NewBlockFill ph)

    pact :: PactExecutionService
    pact = _webPactExecutionService $ view cutDbPactService cdb

    -- | THREAD: Periodically clear out the cached payloads kept for Mining
    -- Coordination.
    --
    prune :: TVar MiningState -> TVar PrimedWork -> IORef Int -> IORef Int -> IO ()
    prune t tpw c503 c403 = runForever (logFunction logger) "MinerResources.prune" $ do
        let !d = 30_000_000  -- 30 seconds
        let !maxAge = (5 :: Int) `scaleTimeSpan` minute -- 5 minutes
        threadDelay d
        ago <- (.-^ maxAge) <$> getCurrentTimeIntegral
        m@(MiningState ms) <- atomically $ do
            ms <- readTVar t
            modifyTVar' t . over miningState $ M.filter (f ago)
            pure ms
        count503 <- readIORef c503
        count403 <- readIORef c403
        PrimedWork pw <- readTVarIO tpw
        atomicWriteIORef c503 0
        atomicWriteIORef c403 0
        logFunction logger Info . JsonLog $ MiningStats
            { _statsCacheSize = M.size ms
            , _stats503s = count503
            , _stats403s = count403
            , _statsAvgTxs = avgTxs m
            , _statsPrimedSize = HM.foldl' (\acc xs -> acc + HM.size xs) 0 pw }

    -- Filter for work items that are not older than maxAge
    --
    -- NOTE: Should difficulty ever become that hard that five minutes aren't
    -- sufficient to mine a block this constant must be changed in order to
    -- recover.
    --
    f :: Time Micros -> T3 a b (Time Micros) -> Bool
    f ago (T3 _ _ added) = added > ago

    avgTxs :: MiningState -> Int
    avgTxs (MiningState ms) = summed `div` max 1 (M.size ms)
      where
        summed :: Int
        summed = M.foldl' (\acc (T3 _ ps _) -> acc + g ps) 0 ms

        g :: PayloadWithOutputs -> Int
        g = V.length . _payloadWithOutputsTransactions

-- | Miner resources are used by the test-miner when in-node mining is
-- configured or by the mempool noop-miner (which keeps the mempool updated) in
-- production setups.
--
data MinerResources logger tbl = MinerResources
    { _minerResLogger :: !logger
    , _minerResCutDb :: !(CutDb tbl)
    , _minerChainResources :: !(HashMap ChainId (ChainResources logger))
    , _minerResConfig :: !NodeMiningConfig
    , _minerResCoordination :: !(Maybe (MiningCoordination logger tbl))
        -- ^ The primed work cache. This is Nothing when coordination is
        -- disabled. It is needed by the in-node test miner. The mempoolNoopMiner
        -- does not use it.
    }

withMinerResources
    :: logger
    -> NodeMiningConfig
    -> HashMap ChainId (ChainResources logger)
    -> CutDb tbl
    -> Maybe (MiningCoordination logger tbl)
    -> (Maybe (MinerResources logger tbl) -> IO a)
    -> IO a
withMinerResources logger conf chainRes cutDb tpw inner =
    inner . Just $ MinerResources
        { _minerResLogger = logger
        , _minerResCutDb = cutDb
        , _minerChainResources = chainRes
        , _minerResConfig = conf
        , _minerResCoordination = tpw
        }

-- | This runs the internal in-node miner. It is only used during testing.
--
-- When mining coordination is disabled, this function exits with an error.
--
runMiner
    :: forall logger tbl
    .  Logger logger
    => CanReadablePayloadCas tbl
    => ChainwebVersion
    -> MinerResources logger tbl
    -> IO ()
runMiner v mr
    | enabled = case _minerResCoordination mr of
        Nothing -> error
            "Mining coordination must be enabled in order to use the in-node test miner"
        Just coord -> case v ^. versionCheats . disablePow of
            True -> testMiner coord
            False -> powMiner coord
    | otherwise = mempoolNoopMiner lf (_chainResMempool <$> _minerChainResources mr)

  where
    enabled = _nodeMiningEnabled $ _minerResConfig mr

    cdb :: CutDb tbl
    cdb = _minerResCutDb mr

    conf :: NodeMiningConfig
    conf = _minerResConfig mr

    lf :: LogFunction
    lf = logFunction $ _minerResLogger mr

    testMiner coord = do
        gen <- MWC.createSystemRandom
        localTest lf v coord (_nodeMiner conf) cdb gen (_nodeTestMiners conf)

    powMiner coord = localPOW lf coord (_nodeMiner conf) cdb<|MERGE_RESOLUTION|>--- conflicted
+++ resolved
@@ -99,7 +99,7 @@
                     forM cids $ \cid -> do
                         let bh = fromMaybe (genesisBlockHeader v cid) (HM.lookup cid (_cutMap cut))
                         newBlock <- throwIfNoHistory =<< getPayload cid miner (ParentHeader bh)
-                        return (cid, Just newBlock)
+                        return (cid, WorkReady newBlock)
 
         m <- newTVarIO initialPw
         c503 <- newIORef 0
@@ -132,6 +132,43 @@
 
     chainLogger cid = addLabel ("chain", toText cid)
 
+    -- we assume that this path always exists in PrimedWork and never delete it.
+    workForMiner :: Miner -> ChainId -> Traversal' PrimedWork WorkState
+    workForMiner miner cid = _Wrapped' . ix (view minerId miner) . ix cid
+
+    periodicallyRefreshPayload :: TVar PrimedWork -> ChainId -> Miner -> IO a
+    periodicallyRefreshPayload tpw cid ourMiner = forever $ do
+        let delay =
+                timeSpanToMicros $ _coordinationPayloadRefreshDelay coordConf
+        threadDelay (fromIntegral @Micros @Int delay)
+        when (not $ v ^. versionCheats . disablePact) $ do
+            -- "stale" in the sense of not having all of the transactions
+            -- that it could. it still has the latest possible parent
+            mContinuableBlockInProgress <- atomically $ do
+                primed <- readTVar tpw <&> (^?! workForMiner ourMiner cid)
+                case primed of
+                    WorkReady (NewBlockInProgress bip) -> return (Just bip)
+                    WorkReady (NewBlockPayload {}) ->
+                      error "periodicallyRefreshPayload: encountered NewBlockPayload in PrimedWork, which cannot be refreshed"
+                    WorkAlreadyMined {} -> return Nothing
+                    WorkStale -> return Nothing
+
+            forM_ mContinuableBlockInProgress $ \continuableBlockInProgress -> do
+                maybeNewBlock <- _pactContinueBlock pact cid continuableBlockInProgress
+                -- if continuing returns NoHistory then the parent header
+                -- isn't available in the checkpointer right now.
+                -- in that case we just mark the payload as not stale.
+                let newBlock = case maybeNewBlock of
+                        NoHistory -> continuableBlockInProgress
+                        Historical b -> b
+
+                logFunctionText (chainLogger cid logger) Debug
+                    $ "refreshed block, old and new tx count: "
+                    <> sshow (V.length $ _transactionPairs $ _blockInProgressTransactions continuableBlockInProgress, V.length $ _transactionPairs $ _blockInProgressTransactions newBlock)
+
+                atomically $ modifyTVar' tpw $
+                    workForMiner ourMiner cid .~ WorkReady (NewBlockInProgress newBlock)
+
     -- | THREAD: Keep a live-updated cache of Payloads for specific miners, such
     -- that when they request new work, the block can be instantly constructed
     -- without interacting with the Pact Queue.
@@ -146,47 +183,23 @@
             pw <- readTVarIO tpw
             let
                 -- we assume that this path always exists in PrimedWork and never delete it.
-                ourMiner :: Traversal' PrimedWork (Maybe NewBlock)
-                ourMiner = _Wrapped' . ix (view minerId miner) . ix cid
-            let !outdatedPayload = pw ^?! ourMiner . _Just
-            let ParentHeader outdatedParent = newBlockParentHeader outdatedPayload
-            let
-                periodicallyRefreshPayload = do
-                    let delay =
-                            timeSpanToMicros $ _coordinationPayloadRefreshDelay coordConf
-                    threadDelay (fromIntegral @Micros @Int delay)
-                    when (not $ v ^. versionCheats . disablePact) $ do
-                        continuableBlockInProgress <- atomically $ do
-                            primed <- readTVar tpw <&> (^?! (ourMiner . _Just))
-                            case primed of
-                                NewBlockInProgress bip -> return bip
-                                NewBlockPayload {} ->
-                                    error "periodicallyRefreshPayload: encountered NewBlockPayload in PrimedWork, which cannot be refreshed"
-                        maybeNewBlock <- _pactContinueBlock pact cid continuableBlockInProgress
-                        -- if continuing returns Nothing then the parent header
-                        -- isn't available in the checkpointer right now.
-                        -- in that case we just mark the payload as not stale
-                        let newBlock = case maybeNewBlock of
-                                NoHistory -> continuableBlockInProgress
-                                Historical b -> b
-
-                        logFunctionText (chainLogger cid logger) Debug
-                            $ "refreshed block, old and new tx count: "
-                            <> sshow (V.length $ _transactionPairs $ _blockInProgressTransactions continuableBlockInProgress, V.length $ _transactionPairs $ _blockInProgressTransactions newBlock)
-
-                        atomically $ modifyTVar' tpw $
-                            ourMiner .~ Just (NewBlockInProgress newBlock)
-                    periodicallyRefreshPayload
+                ourMiner :: Traversal' PrimedWork WorkState
+                ourMiner = workForMiner miner cid
+            let !outdatedPayload = fromJuste $ pw ^? ourMiner
+            let outdatedParentHash = case outdatedPayload of
+                  WorkReady outdatedBlock -> _blockHash (_parentHeader (newBlockParentHeader outdatedBlock))
+                  WorkAlreadyMined outdatedBlockHash -> outdatedBlockHash
+                  WorkStale -> error "primeWork loop: Invariant Violation: Stale work should be an impossibility"
 
             newParent <- either ParentHeader id <$> race
                 -- wait for a block different from what we've got primed work for
-                (awaitNewBlock cdb cid outdatedParent)
+                (awaitNewBlock cdb cid outdatedParentHash)
                 -- in the meantime, periodically refresh the payload to make sure
                 -- it has all of the transactions it can have
-                periodicallyRefreshPayload
+                (periodicallyRefreshPayload tpw cid miner)
 
             -- Temporarily block this chain from being considered for queries
-            atomically $ modifyTVar' tpw (ourMiner .~ Nothing)
+            atomically $ modifyTVar' tpw (ourMiner .~ WorkStale)
 
             -- Get a payload for the new block
             getPayload cid miner newParent >>= \case
@@ -194,9 +207,9 @@
                     logFunctionText (addLabel ("chain", toText cid) logger) Warn
                         "current block is not in the checkpointer; halting primed work loop temporarily"
                     approximateThreadDelay 1_000_000
-                    atomically $ modifyTVar' tpw (ourMiner .~ Just outdatedPayload)
+                    atomically $ modifyTVar' tpw (ourMiner .~ outdatedPayload)
                 Historical newBlock ->
-                    atomically $ modifyTVar' tpw (ourMiner .~ Just newBlock)
+                    atomically $ modifyTVar' tpw (ourMiner .~ WorkReady newBlock)
 
     getPayload :: ChainId -> Miner -> ParentHeader -> IO (Historical NewBlock)
     getPayload cid m ph =
@@ -209,11 +222,7 @@
         -- Chainweb.Pact.PactService.Checkpointer.findLatestValidBlockHeader'
         then return $ Historical $
             NewBlockPayload ph emptyPayload
-<<<<<<< HEAD
-        else trace (logFunction (chainLogger cid logger))
-=======
         else trace (logFunction (addLabel ("chain", toText cid) logger))
->>>>>>> eaf299e0
             "Chainweb.Chainweb.MinerResources.withMiningCoordination.newBlock"
             () 1 (_pactNewBlock pact cid m NewBlockFill ph)
 
