{-# LANGUAGE DataKinds #-}
{-# LANGUAGE DeriveAnyClass #-}
{-# LANGUAGE DeriveGeneric #-}
{-# LANGUAGE DerivingStrategies #-}
{-# LANGUAGE ExistentialQuantification #-}
{-# LANGUAGE FlexibleContexts #-}
{-# LANGUAGE FlexibleInstances #-}
{-# LANGUAGE GADTs #-}
{-# LANGUAGE MultiParamTypeClasses #-}
{-# LANGUAGE NumericUnderscores #-}
{-# LANGUAGE OverloadedStrings #-}
{-# LANGUAGE PatternSynonyms #-}
{-# LANGUAGE ScopedTypeVariables #-}
{-# LANGUAGE TypeApplications #-}
{-# LANGUAGE TypeFamilies #-}
{-# LANGUAGE ViewPatterns #-}

-- |
-- Module: Chainweb.Version
-- Copyright: Copyright © 2018 Kadena LLC.
-- License: MIT
-- Maintainer: Lars Kuhtz <lars@kadena.io>
-- Stability: experimental
--
-- Properties of Chainweb Versions
--
module Chainweb.Version
( ChainwebVersion(..)
, encodeChainwebVersion
, decodeChainwebVersion
, chainwebVersionFromText
, chainwebVersionToText
, chainwebVersionId

-- * Properties of Chainweb Version
-- ** Chain Graph
, chainwebGraphs
, genesisGraph
, genesisHeight
, to20ChainsDevelopment
-- ** POW
, BlockRate(..)
, blockRate
, WindowWidth(..)
, window
, headerSizeBytes
, workSizeBytes
-- ** Payload Validation Guards
, vuln797Fix
, coinV2Upgrade
, to20ChainRebalance
, pactBackCompat_v16
, skipTxTimingValidation
, enableModuleNameFix
, enableModuleNameFix2
, enablePactEvents
, enableSPVBridge
, pact4coin3Upgrade
, pact420Upgrade
, enforceKeysetFormats
, AtOrAfter(..)
, doCheckTxHash
, chainweb213Pact
, chainweb214Pact
, chainweb215Pact

-- ** BlockHeader Validation Guards
, slowEpochGuard
, oldTargetGuard
, skipFeatureFlagValidationGuard
, oldDaGuard

-- * Typelevel ChainwebVersion
, ChainwebVersionT(..)
, ChainwebVersionSymbol
, chainwebVersionSymbolVal
, SomeChainwebVersionT(..)
, KnownChainwebVersionSymbol
, someChainwebVersionVal

-- * Singletons
, Sing(SChainwebVersion)
, SChainwebVersion
, pattern FromSingChainwebVersion

-- * HasChainwebVersion
, HasChainwebVersion(..)
, mkChainId
, chainIds

-- * ChainId
, module Chainweb.ChainId

-- * Re-exports from Chainweb.ChainGraph

-- ** Chain Graph
, ChainGraph
, HasChainGraph(..)
, adjacentChainIds
, chainGraphAt
, chainGraphAt_
, chainwebGraphsAt

-- ** Graph Properties
, order
, diameter
, degree
, shortestPath

-- ** Undirected Edges
, AdjPair
, _getAdjPair
, pattern Adj
, adjs
, adjsOfVertex
, checkAdjacentChainIds

-- * Internal. Don't use. Exported only for testing
, headerSizes
, headerBaseSizeBytes
) where

import Control.DeepSeq
import Control.Lens
import Control.Monad.Catch

import Data.Aeson hiding (pairs)
import Data.Bits
import Data.Bytes.Get
import Data.Bytes.Put
import Data.Hashable
import qualified Data.HashSet as HS
import qualified Data.List.NonEmpty as NE
import Data.Proxy
import qualified Data.Text as T
import Data.Word

import GHC.Generics (Generic)
import GHC.Stack
import GHC.TypeLits

import Numeric.Natural

import System.IO.Unsafe (unsafePerformIO)
import System.Environment (lookupEnv)

import Text.Read (readMaybe)

-- internal modules

import Chainweb.BlockHeight
import Chainweb.ChainId
import Chainweb.Crypto.MerkleLog
import Chainweb.Graph
import Chainweb.MerkleUniverse
import Chainweb.Time
import Chainweb.Utils

import Data.Singletons

-- -------------------------------------------------------------------------- --
-- Chainweb Version

-- | Generally, a chain is uniquely identified by it's genesis block. For efficiency
-- and convenience we explicitely propagate 'ChainwebVersion' and the 'ChainId'
-- to all blocks in the chain. At runtime the 'ChainId' is represented at
-- the type level (but included as value in serialized representations). Thus,
-- the ChainwebVersion identifies a chain at runtime at the value level.
--
-- We assume that values that are identified through different Chainweb
-- versions are not mixed at runtime. This is not enforced at the type level.
--
data ChainwebVersion
    --------------------
    -- TESTING INSTANCES
    --------------------
    = Test ChainGraph
        -- ^ General-purpose test instance, where:
        --
        --   * the underlying `ChainGraph` is configurable,
        --   * the genesis block time is the Linux epoch,
        --   * each `HashTarget` is maxBound,
        --   * each mining `Nonce` is constant,
        --   * the creationTime of `BlockHeader`s is the parent time plus one second, and
        --   * POW is simulated by poison process thread delay.
        --
        -- This is primarily used in unit tests.
        --

    | TimedConsensus ChainGraph ChainGraph
        -- ^ Test instance for confirming the behaviour of our Consensus
        -- mechanisms (Cut processing, Header validation, etc.), where:
        --
        --   * the underlying `ChainGraph` is configurable,
        --   * the genesis block time is the Linux epoch,
        --   * each `HashTarget` is maxBound,
        --   * each mining `Nonce` is constant,
        --   * the creationTime of `BlockHeader`s is the actual time,
        --   * POW is simulated by poison process thread delay, and
        --   * there are /no/ Pact or mempool operations running.
        --
        -- This is primarily used in our @slow-tests@ executable.
        --

    | PowConsensus ChainGraph
        -- ^ Test instance for confirming the behaviour of the Proof-of-Work
        -- mining algorithm and Difficulty Adjustment, where:
        --
        --   * the underlying `ChainGraph` is configurable,
        --   * the genesis block time the current time,
        --   * the genesis `HashTarget` is 7 bits lower than maxBound,
        --   * the `Nonce` changes with each mining attempt,
        --   * creationTime of BlockHeaders is the actual time, and
        --   * there are /no/ Pact or mempool operations running.
        --
        -- This is primarily used in our @slow-tests@ executable.
        --

    | TimedCPM ChainGraph
        -- ^ Test instance for confirming the combined behaviour of our Consensus
        -- mechanisms, Pact code processing and validation, and Mempool, where:
        --
        --   * the underlying `ChainGraph` is configurable,
        --   * the genesis block time is the Linux epoch,
        --   * each `HashTarget` is maxBound,
        --   * each mining `Nonce` is constant,
        --   * the creationTime of `BlockHeader`s is the actual time,
        --   * POW is simulated by poison process thread delay, and
        --   * the Pact Service and Mempool operations are running.
        --
        -- This is primarily used in our @run-nodes@ executable.
        --

    | FastTimedCPM ChainGraph
        -- ^ Test instance for confirming the combined behaviour of our Consensus
        -- mechanisms, Pact code processing and validation, and Mempool, where:
        --
        -- * the underlying `ChainGraph` is configurable,
        -- * the genesis block time is the Linux epoch,
        -- * each `HashTarget` is maxBound,
        -- * each mining `Nonce` is constant,
        -- * the creationTime of `BlockHeader`'s is the actual time,
        -- * POW is not simulated by poison process thread delay, and
        -- * the Pact Service and Mempool operations are running.
        --
        -- This is primarily used in our @standalone@ executable.
        --

    ------------------------
    -- DEVELOPMENT INSTANCES
    ------------------------
    | Development
        -- ^ An instance which has no guarantees about the long-term stability
        -- of its parameters. They are free to change as developers require.

    -----------------------
    -- PRODUCTION INSTANCES
    -----------------------
    | Testnet04
    | Mainnet01
    deriving (Eq, Ord, Generic)
    deriving anyclass (Hashable, NFData)

instance Show ChainwebVersion where
    show = T.unpack . toText
    {-# INLINE show #-}

-- | This function and its dual `fromChainwebVersionId` are used to efficiently
-- serialize a `ChainwebVersion` and its associated internal `ChainGraph` value.
-- __This function must be injective (one-to-one)!__ The scheme is as follows:
--
--   * Production `ChainwebVersion`s start from @0x00000001@ and count upwards.
--     Their value must be less than @0x8000000@, but this limit is unlikely to
--     ever be reached.
--
--   * `ChainwebVersion`s for testing begin at @0x80000000@, as can be seen in
--     `toTestChainwebVersion`. This value is combined (via `.|.`) with the
--     "code" of their associated `ChainGraph` (as seen in `graphToCode`). Such
--     codes start at @0x00010000@ and count upwards.
--
chainwebVersionId :: ChainwebVersion -> Word32
chainwebVersionId v@Test{} = toTestChainwebVersionId v
chainwebVersionId v@TimedConsensus{} = toTestChainwebVersionId v
chainwebVersionId v@PowConsensus{} = toTestChainwebVersionId v
chainwebVersionId v@TimedCPM{} = toTestChainwebVersionId v
chainwebVersionId v@FastTimedCPM{} = toTestChainwebVersionId v
chainwebVersionId Development = 0x00000001
chainwebVersionId Testnet04 = 0x00000007
chainwebVersionId Mainnet01 = 0x00000005
{-# INLINABLE chainwebVersionId #-}

fromChainwebVersionId :: HasCallStack => Word32 -> ChainwebVersion
fromChainwebVersionId 0x00000001 = Development
fromChainwebVersionId 0x00000007 = Testnet04
fromChainwebVersionId 0x00000005 = Mainnet01
fromChainwebVersionId i = fromTestChainwebVersionId i
{-# INLINABLE fromChainwebVersionId #-}

encodeChainwebVersion :: MonadPut m => ChainwebVersion -> m ()
encodeChainwebVersion = putWord32le . chainwebVersionId
{-# INLINABLE encodeChainwebVersion #-}

decodeChainwebVersion :: MonadGet m => m ChainwebVersion
decodeChainwebVersion = fromChainwebVersionId <$> getWord32le
{-# INLINABLE decodeChainwebVersion #-}

instance ToJSON ChainwebVersion where
    toJSON = toJSON . toText
    toEncoding = toEncoding . toText
    {-# INLINE toJSON #-}
    {-# INLINE toEncoding #-}

instance FromJSON ChainwebVersion where
    parseJSON = parseJsonFromText "ChainwebVersion"
    {-# INLINE parseJSON #-}

instance MerkleHashAlgorithm a => IsMerkleLogEntry a ChainwebHashTag ChainwebVersion where
    type Tag ChainwebVersion = 'ChainwebVersionTag
    toMerkleNode = encodeMerkleInputNode encodeChainwebVersion
    fromMerkleNode = decodeMerkleInputNode decodeChainwebVersion
    {-# INLINE toMerkleNode #-}
    {-# INLINE fromMerkleNode #-}

-- FIXME This doesn't warn of incomplete pattern matches upon the addition of a
-- new `ChainwebVersion` value!
chainwebVersionToText :: HasCallStack => ChainwebVersion -> T.Text
chainwebVersionToText Development = "development"
chainwebVersionToText Testnet04 = "testnet04"
chainwebVersionToText Mainnet01 = "mainnet01"
chainwebVersionToText (Test g) = "test-" <> toText g
chainwebVersionToText (TimedConsensus g1 g2) = "timedConsensus-" <> toText g1 <> "-" <> toText g2
chainwebVersionToText (PowConsensus g) =  "powConsensus-" <> toText g
chainwebVersionToText (TimedCPM g) =  "timedCPM-" <> toText g
chainwebVersionToText (FastTimedCPM g) =  "fastTimedCPM-" <> toText g
{-# INLINABLE chainwebVersionToText #-}

-- | Read textual representation of a `ChainwebVersion`.
--
-- NOTE: This doesn't warn of incomplete pattern matches upon the addition of a
-- new `ChainwebVersion` value!
--
chainwebVersionFromText :: MonadThrow m => T.Text -> m ChainwebVersion
chainwebVersionFromText "development" = pure Development
chainwebVersionFromText "testnet04" = pure Testnet04
chainwebVersionFromText "mainnet01" = pure Mainnet01
chainwebVersionFromText t = case T.splitOn "-" t of
    [ "test", g ] -> Test <$> fromText g
    [ "timedConsensus", g1, g2 ] ->  TimedConsensus <$> fromText g1 <*> fromText g2
    [ "powConsensus", g ] -> PowConsensus <$> fromText g
    [ "timedCPM", g ] -> TimedCPM <$> fromText g
    [ "fastTimedCPM", g ] -> FastTimedCPM <$> fromText g
    _ -> throwM . TextFormatException $ "Unknown Chainweb version: " <> t

instance HasTextRepresentation ChainwebVersion where
    toText = chainwebVersionToText
    {-# INLINE toText #-}
    fromText = chainwebVersionFromText
    {-# INLINE fromText #-}

-- -------------------------------------------------------------------------- --
-- Test instances
--
-- The code in this section must not be called in production.
--

data GraphPos = P1 | P2 deriving (Bounded, Enum)

graphToCodeN :: GraphPos -> KnownGraph -> Word32
graphToCodeN p g = shiftL (graphToCode g) (4 * (4 + fromEnum p))
  where
    graphToCode :: KnownGraph -> Word32
    graphToCode Singleton = 0x00000001
    graphToCode Pair = 0x00000002
    graphToCode Triangle = 0x00000003
    graphToCode Peterson = 0x00000004
    graphToCode Twenty = 0x00000005
    graphToCode HoffmanSingleton = 0x00000006

codeToGraphN :: HasCallStack => GraphPos -> Word32 -> KnownGraph
codeToGraphN p c = codeToGraph (shiftR c (4 * (4 + fromEnum p)) .&. 0x0000000f)
  where
    codeToGraph :: HasCallStack => Word32 -> KnownGraph
    codeToGraph 0x00000001 = Singleton
    codeToGraph 0x00000002 = Pair
    codeToGraph 0x00000003 = Triangle
    codeToGraph 0x00000004 = Peterson
    codeToGraph 0x00000005 = Twenty
    codeToGraph 0x00000006 = HoffmanSingleton
    codeToGraph _ = error "Unknown Graph Code"

toTestChainwebVersionId :: HasCallStack => ChainwebVersion -> Word32
toTestChainwebVersionId (Test g) = 0x80000000
    .|. graphToCodeN P1 (view chainGraphKnown g)
toTestChainwebVersionId (TimedConsensus g1 g2) = 0x80000001
    .|. graphToCodeN P1 (view chainGraphKnown g1)
    .|. graphToCodeN P2 (view chainGraphKnown g2)
toTestChainwebVersionId (PowConsensus g) = 0x80000002
    .|. graphToCodeN P1 (view chainGraphKnown g)
toTestChainwebVersionId (TimedCPM g) = 0x80000003
    .|. graphToCodeN P1 (view chainGraphKnown g)
toTestChainwebVersionId (FastTimedCPM g) = 0x80000004
    .|. graphToCodeN P1 (view chainGraphKnown g)
toTestChainwebVersionId Development =
    error "Illegal ChainwebVersion passed to toTestChainwebVersion"
toTestChainwebVersionId Testnet04 =
    error "Illegal ChainwebVersion passed to toTestChainwebVersion"
toTestChainwebVersionId Mainnet01 =
    error "Illegal ChainwebVersion passed to toTestChainwebVersion"

fromTestChainwebVersionId :: HasCallStack => Word32 -> ChainwebVersion
fromTestChainwebVersionId c = case v of
    0x80000000 -> Test (knownChainGraph $ codeToGraphN P1 g)
    0x80000001 -> TimedConsensus
        (knownChainGraph $ codeToGraphN P1 g)
        (knownChainGraph $ codeToGraphN P2 g)
    0x80000002 -> PowConsensus (knownChainGraph $ codeToGraphN P1 g)
    0x80000003 -> TimedCPM (knownChainGraph $ codeToGraphN P1 g)
    0x80000004 -> FastTimedCPM (knownChainGraph $ codeToGraphN P1 g)
    _ -> error "Unknown ChainwebVersion Code"
  where
    (v, g) = (0xf000ffff .&. c, 0x0fff0000 .&. c)

-- -------------------------------------------------------------------------- --
-- Type level ChainwebVersion

newtype ChainwebVersionT = ChainwebVersionT Symbol

data SomeChainwebVersionT = forall (a :: ChainwebVersionT)
        . KnownChainwebVersionSymbol a => SomeChainwebVersionT (Proxy a)

class KnownSymbol (ChainwebVersionSymbol n) => KnownChainwebVersionSymbol (n :: ChainwebVersionT) where
    type ChainwebVersionSymbol n :: Symbol
    chainwebVersionSymbolVal :: Proxy n -> T.Text

instance (KnownSymbol n) => KnownChainwebVersionSymbol ('ChainwebVersionT n) where
    type ChainwebVersionSymbol ('ChainwebVersionT n) = n
    chainwebVersionSymbolVal _ = T.pack $ symbolVal (Proxy @n)

someChainwebVersionVal :: ChainwebVersion -> SomeChainwebVersionT
someChainwebVersionVal v = case someSymbolVal (sshow v) of
    (SomeSymbol (Proxy :: Proxy v)) -> SomeChainwebVersionT (Proxy @('ChainwebVersionT v))

-- -------------------------------------------------------------------------- --
-- Singletons

data instance Sing (v :: ChainwebVersionT) where
    SChainwebVersion :: KnownChainwebVersionSymbol v => Sing v

type SChainwebVersion (v :: ChainwebVersionT) = Sing v

instance KnownChainwebVersionSymbol v => SingI (v :: ChainwebVersionT) where
    sing = SChainwebVersion

instance SingKind ChainwebVersionT where
    type Demote ChainwebVersionT = ChainwebVersion

    fromSing (SChainwebVersion :: Sing v) = unsafeFromText
        . chainwebVersionSymbolVal $ Proxy @v

    toSing n = case someChainwebVersionVal n of
        SomeChainwebVersionT p -> SomeSing (singByProxy p)

    {-# INLINE fromSing #-}
    {-# INLINE toSing #-}

pattern FromSingChainwebVersion :: Sing (n :: ChainwebVersionT) -> ChainwebVersion
pattern FromSingChainwebVersion sng <- ((\v -> withSomeSing v SomeSing) -> SomeSing sng)
  where FromSingChainwebVersion sng = fromSing sng
{-# COMPLETE FromSingChainwebVersion #-}

-- -------------------------------------------------------------------------- --
-- HasChainwebVersion Class

class HasChainwebVersion a where
    _chainwebVersion :: a -> ChainwebVersion
    _chainwebVersion = view chainwebVersion
    {-# INLINE _chainwebVersion #-}

    chainwebVersion :: Getter a ChainwebVersion
    chainwebVersion = to _chainwebVersion
    {-# INLINE chainwebVersion #-}

    {-# MINIMAL _chainwebVersion | chainwebVersion #-}

instance HasChainwebVersion ChainwebVersion where
    _chainwebVersion = id
    {-# INLINE _chainwebVersion #-}

-- | All known chainIds. This includes chains that are not yet "active".
--
chainIds :: HasChainwebVersion v => v -> HS.HashSet ChainId
chainIds = graphChainIds . snd . NE.head . chainwebGraphs . _chainwebVersion
{-# INLINE chainIds #-}

mkChainId
    :: MonadThrow m
    => HasChainwebVersion v
    => Integral i
    => v
    -> BlockHeight
    -> i
    -> m ChainId
mkChainId v h i = cid
    <$ checkWebChainId (chainGraphAt (_chainwebVersion v) h) cid
  where
    cid = unsafeChainId (fromIntegral i)
{-# INLINE mkChainId #-}

-- -------------------------------------------------------------------------- --
-- Properties of Chainweb Versions
-- -------------------------------------------------------------------------- --

-- -------------------------------------------------------------------------- --
-- Graph

-- | Graphs of chainweb version
--
-- Invariants:
--
-- * Entries are sorted by 'BlockHeight' in decreasing order.
-- * The last entry is for 'BlockHeight' 0.
-- * The graphs decrease in order.
--
-- The functions provided in 'Chainweb.Version.Utils' are generally more
-- convenient to use than this function.
--
chainwebGraphs :: ChainwebVersion -> NE.NonEmpty (BlockHeight, ChainGraph)
chainwebGraphs (Test g) = pure (0, g)
chainwebGraphs (TimedConsensus g1 g2) = (8, g2) NE.:| [ (0, g1) ]
chainwebGraphs (PowConsensus g) = pure (0, g)
chainwebGraphs (TimedCPM g) = pure (0, g)
chainwebGraphs (FastTimedCPM g) = pure (0, g)
chainwebGraphs Testnet04 =
    ( to20ChainsTestnet, twentyChainGraph ) NE.:|
    [ ( 0, petersonChainGraph ) ]
chainwebGraphs Mainnet01 =
    ( to20ChainsMainnet, twentyChainGraph ) NE.:|
    [ ( 0, petersonChainGraph ) ]
chainwebGraphs Development =
    ( to20ChainsDevelopment, twentyChainGraph ) NE.:|
    [ ( 0, petersonChainGraph ) ]
{-# INLINE chainwebGraphs #-}

to20ChainsMainnet :: BlockHeight
to20ChainsMainnet = 852_054 -- 2020-08-20 16:00:00

to20ChainsTestnet :: BlockHeight
to20ChainsTestnet = 332_604 -- 2020-07-28 16:00:00

to20ChainsDevelopment :: BlockHeight
to20ChainsDevelopment = 60

-- | Return the Graph History at a given block height in descending order.
--
-- The functions provided in 'Chainweb.Version.Utils' are generally more
-- convenient to use than this function.
--
-- This function is safe because of invariants provided by 'chainwebGraphs'.
-- (There are also unit tests the confirm this.)
--
chainwebGraphsAt
    :: HasCallStack
    => ChainwebVersion
    -> BlockHeight
    -> NE.NonEmpty (BlockHeight, ChainGraph)
chainwebGraphsAt v h = NE.fromList
    $ NE.dropWhile ((> h) . fst)
    $ chainwebGraphs v
{-# INLINE chainwebGraphsAt #-}

-- | The 'ChainGraph' for the given 'BlockHeight'
--
chainGraphAt :: HasCallStack => ChainwebVersion -> BlockHeight -> ChainGraph
chainGraphAt v = snd . NE.head . chainwebGraphsAt v
{-# INLINE chainGraphAt #-}

-- | The 'ChainGraph' for the given 'BlockHeight'
--
chainGraphAt_
    :: HasCallStack
    => HasChainwebVersion v
    => v
    -> BlockHeight
    -> ChainGraph
chainGraphAt_ = chainGraphAt . _chainwebVersion
{-# INLINE chainGraphAt_ #-}

-- | The genesis graph for a given Chain
--
-- Invariant:
--
-- * The given ChainId exists in the first graph of the graph history.
--   (We generally assume that this invariant holds throughout the code base.
--   It is enforced via the 'mkChainId' smart constructor for ChainId.)
--
genesisGraph
    :: HasCallStack
    => HasChainwebVersion v
    => HasChainId c
    => v
    -> c
    -> ChainGraph
genesisGraph v = chainGraphAt v_ . genesisHeight v_ . _chainId
  where
    v_ = _chainwebVersion v
{-# INLINE genesisGraph #-}

instance HasChainGraph (ChainwebVersion, BlockHeight) where
    _chainGraph = uncurry chainGraphAt
    {-# INLINE _chainGraph #-}

-- -------------------------------------------------------------------------- --
-- Genesis Height

-- | Returns the height of the genesis block for a chain.
--
-- The implementation is somewhat expensive. With the current number of chains
-- this isn't an issue. Otherwise the result should be hardcoded or memoized.
--
-- TODO: memoize the genesis header for the production versions. Give this
-- function a less attractive name and instead use this name to return the
-- block height from the genesis header.
--
-- Invariant:
--
-- * The given ChainId exists in the first graph of the graph history.
--   (We generally assume that this invariant holds throughout the code base.
--   It is enforced via the 'mkChainId' smart constructor for ChainId.)
--
genesisHeight :: HasCallStack => ChainwebVersion -> ChainId -> BlockHeight
genesisHeight v c = fst
    $ head
    $ NE.dropWhile (not . flip isWebChain c . snd)
    $ NE.reverse (chainwebGraphs v)

-- -------------------------------------------------------------------------- --
-- POW Parameters

-- | The gap in SECONDS that we desire between the Creation Time of subsequent
-- blocks in some chain.
--
newtype BlockRate = BlockRate { _getBlockRate :: Seconds }

-- | The Proof-of-Work `BlockRate` for each `ChainwebVersion`. This is the
-- number of seconds we expect to pass while a miner mines on various chains,
-- eventually succeeding on one.
--
blockRate :: ChainwebVersion -> BlockRate
blockRate Test{} = BlockRate 0
blockRate TimedConsensus{} = BlockRate 4
blockRate PowConsensus{} = BlockRate 10
blockRate TimedCPM{} = BlockRate 4
blockRate FastTimedCPM{} = BlockRate 1
-- 120 blocks per hour, 2,880 per day, 20,160 per week, 1,048,320 per year.
blockRate Testnet04 = BlockRate 30
blockRate Mainnet01 = BlockRate 30
blockRate Development = BlockRate $ maybe 30 int customeDevnetRate

customeDevnetRate :: Maybe Int
customeDevnetRate =
    readMaybe =<< unsafePerformIO (lookupEnv "DEVELOPMENT_BLOCK_RATE")
{-# NOINLINE customeDevnetRate #-}

-- | The number of blocks to be mined after a difficulty adjustment, before
-- considering a further adjustment. Critical for the "epoch-based" adjustment
-- algorithm seen in `adjust`.
--
newtype WindowWidth = WindowWidth Natural

-- | The Proof-of-Work `WindowWidth` for each `ChainwebVersion`. For chainwebs
-- that do not expect to perform POW, this should be `Nothing`.
--
window :: ChainwebVersion -> Maybe WindowWidth
window Test{} = Nothing
window TimedConsensus{} = Nothing
-- 5 blocks, should take 50 seconds.
window PowConsensus{} = Just $ WindowWidth 8
window TimedCPM{} = Nothing
window FastTimedCPM{} = Nothing
-- 120 blocks, should take 1 hour given a 30 second BlockRate.
window Development = Just $ WindowWidth 120
-- 120 blocks, should take 1 hour given a 30 second BlockRate.
window Testnet04 = Just $ WindowWidth 120
window Mainnet01 = Just $ WindowWidth 120

-- -------------------------------------------------------------------------- --
-- Header Serialization

-- | The size in bytes of the constant portion of the serialized header. This is
-- the header /without/ the adjacent hashes.
--
-- NOTE: This is an internal function. For the actual size of the serialized header
-- use 'headerSizeBytes'.
--
headerBaseSizeBytes :: ChainwebVersion -> Natural
headerBaseSizeBytes _ = 318 - 110

-- | This is an internal function. Use 'headerSizeBytes' instead.
--
-- Postconditions: for all @v@
--
-- * @not . null $ headerSizes v@, and
-- * @0 == (fst . last) (headerSizes v)@.
--
-- Note that for all but genesis headers the number of adjacent hashes depends
-- on the graph of the parent.
--
headerSizes :: ChainwebVersion -> NE.NonEmpty (BlockHeight, Natural)
headerSizes v = fmap (\g -> headerBaseSizeBytes v + 36 * degree g + 2) <$> chainwebGraphs v

-- | The size of the serialized block header.
--
-- This function is safe because of the invariant of 'headerSize' that there
-- exists and entry for block height 0.
--
-- Note that for all but genesis headers the number of adjacent hashes depends
-- on the graph of the parent.
--
headerSizeBytes
    :: HasCallStack
    => ChainwebVersion
    -> ChainId
    -> BlockHeight
    -> Natural
headerSizeBytes v cid h = snd
    $ head
    $ NE.dropWhile ((> relevantHeight) . fst)
    $ headerSizes v
  where
    relevantHeight
        | genesisHeight v cid == h = h
        | otherwise = h - 1
{-# INLINE headerSizeBytes #-}

-- | The size of the work bytes /without/ the preamble of the chain id and target
--
-- The chain graph, and therefore also the header size, is constant for all
-- blocks at the same height except for genesis blocks. Because genesis blocks
-- are never mined, we can ignore this difference here and just return the
-- result for chain 0.
--
-- NOTE: For production versions we require that the value is constant for a
-- given chainweb version. This would only ever change as part of the
-- introduction of new block header format.
--
workSizeBytes
    :: HasCallStack
    => ChainwebVersion
    -> BlockHeight
    -> Natural
workSizeBytes v h = headerSizeBytes v (unsafeChainId 0) h - 32
{-# INLINE workSizeBytes #-}

-- -------------------------------------------------------------------------- --
-- Pact Validation Guards

-- | Mainnet applied vlun797Fix at @[timeMicrosQQ| 2019-12-10T21:00:00.0 |]@.
--
-- This function provides the block heights when the fix became effective on the
-- respective chains.
--
vuln797Fix
    :: ChainwebVersion
    -> ChainId
    -> BlockHeight
    -> Bool
vuln797Fix Mainnet01 cid h
    | cid == unsafeChainId 0 = h >= 121452
    | cid == unsafeChainId 1 = h >= 121452
    | cid == unsafeChainId 2 = h >= 121452
    | cid == unsafeChainId 3 = h >= 121451
    | cid == unsafeChainId 4 = h >= 121451
    | cid == unsafeChainId 5 = h >= 121452
    | cid == unsafeChainId 6 = h >= 121452
    | cid == unsafeChainId 7 = h >= 121451
    | cid == unsafeChainId 8 = h >= 121452
    | cid == unsafeChainId 9 = h >= 121451
vuln797Fix _ _ _ = True
{-# INLINE vuln797Fix #-}

-- | Mainnet upgraded to coin v2 at time at @[timeMicrosQQ| 2019-12-17T15:00:00.0 |]@.
--
-- This function provides the block heights when coin v2 became effective on the
-- respective chains.
--
coinV2Upgrade
    :: ChainwebVersion
    -> ChainId
    -> BlockHeight
    -> Bool
coinV2Upgrade Mainnet01 cid h
    | cid == unsafeChainId 0 = h == 140808
    | cid == unsafeChainId 1 = h == 140809
    | cid == unsafeChainId 2 = h == 140808
    | cid == unsafeChainId 3 = h == 140809
    | cid == unsafeChainId 4 = h == 140808
    | cid == unsafeChainId 5 = h == 140808
    | cid == unsafeChainId 6 = h == 140808
    | cid == unsafeChainId 7 = h == 140809
    | cid == unsafeChainId 8 = h == 140808
    | cid == unsafeChainId 9 = h == 140808
    -- new chains on mainnet start already with v2 deployed in the genesis block
coinV2Upgrade Testnet04 cid h
    | chainIdInt @Int cid >= 10  && chainIdInt @Int cid < 20 = h == 337000
    | otherwise = h == 1
coinV2Upgrade Development cid h
    | cid == unsafeChainId 0 = h == 3
    | otherwise = h == 4
coinV2Upgrade _ _ 1 = True
coinV2Upgrade _ _ _ = False

-- | 20-chain rebalance
--
-- This function provides the block heights when remediations will be applied
-- to correspond to genesis grants in the new chains.
--
to20ChainRebalance
    :: ChainwebVersion
    -> ChainId
    -> BlockHeight
    -> Bool
to20ChainRebalance Mainnet01 _ h = h == to20ChainsMainnet
to20ChainRebalance Testnet04 _ h = h == to20ChainsTestnet
to20ChainRebalance Development _ h = h == to20ChainsDevelopment
to20ChainRebalance _ _ 2 = True
to20ChainRebalance _ _ _ = False

-- | Preserve Pact bugs pre 1.6 chainweb version
-- Mainnet 328000 ~ UTC Feb 20 15:36, EST Feb 20 10:56
--
pactBackCompat_v16 :: ChainwebVersion -> BlockHeight -> Bool
pactBackCompat_v16 Mainnet01 h = h < 328000
pactBackCompat_v16 _ _ = False

-- | Early versions of chainweb used the creation time of the current header
-- for validation of pact tx creation time and TTL. Nowadays the times of
-- the parent header a used.
--
-- When this guard is enabled timing validation is skipped.
--
skipTxTimingValidation :: ChainwebVersion -> BlockHeight -> Bool
skipTxTimingValidation Mainnet01 h = h < 449940 -- ~ 2020-04-03T00:00:00Z
skipTxTimingValidation _ h = h <= 1
    -- For most chainweb versions there is a large gap between creation times of
    -- the genesis blocks and the corresponding first blocks.
    --
    -- Some tests fake block heights without updating pdData appropriately. This
    -- causes tx validation at height 1, even though the block height is larger.
    -- By using the current header time for the block of height <= 1 we relax
    -- the tx timing checks a bit.

-- | Checks height after which module name fix in effect.
--
enableModuleNameFix :: ChainwebVersion -> BlockHeight -> Bool
enableModuleNameFix Mainnet01 bh = bh >= 448501 -- ~ 2020-04-02T12:00:00Z
enableModuleNameFix _ bh = bh >= 2

-- | Related, later fix (Pact #801)
--
enableModuleNameFix2 :: ChainwebVersion -> BlockHeight -> Bool
enableModuleNameFix2 Mainnet01 bh = bh >= 752214 -- ~ 2020-07-17 0:00:00 UTC
enableModuleNameFix2 Testnet04 bh = bh >= 289966 -- ~ 2020-07-13
enableModuleNameFix2 _ bh = bh >= 2

-- | Turn on pact events in command output.
enablePactEvents :: ChainwebVersion -> BlockHeight -> Bool
enablePactEvents Mainnet01 bh = bh >= 1138000
enablePactEvents Testnet04 bh = bh >= 660000
enablePactEvents Development bh = bh >= 40
enablePactEvents (FastTimedCPM g) bh
    | g == singletonChainGraph || g == pairChainGraph = True
    | g == petersonChainGraph = bh > 10
    | otherwise = False
enablePactEvents _ bh = bh >= 2

-- | Bridge support: ETH and event SPV.
enableSPVBridge :: ChainwebVersion -> BlockHeight -> Bool
enableSPVBridge Mainnet01 = (>= 1_275_000) -- 2021-01-14T16:35:58
enableSPVBridge Testnet04 = (>= 820_000) -- 2021-01-14T17:12:02
enableSPVBridge Development = (>= 50)
enableSPVBridge (FastTimedCPM g) = const $ g == pairChainGraph || g == petersonChainGraph
enableSPVBridge _ = const True

data AtOrAfter = At | After deriving (Eq,Show)

-- | Pact 4 / coin v3 fork
pact4coin3Upgrade :: AtOrAfter -> ChainwebVersion -> BlockHeight -> Bool
pact4coin3Upgrade aoa v h = case aoa of
    At -> go (==) v h
    After -> go (<) v h
  where
    go f Mainnet01 = f 1_722_500 -- 2021-06-19T03:34:05
    go f Testnet04 = f 1_261_000 -- 2021-06-17T15:54:14
    go f Development = f 80
    go f (FastTimedCPM g) | g == petersonChainGraph = f 20
    go f _ = f 4
    -- lowering this number causes some tests in Test.Pact.SPV to fail

pact420Upgrade :: ChainwebVersion -> BlockHeight -> Bool
pact420Upgrade Mainnet01 = (>= 2_334_500) -- 2022-01-17T17:51:12
pact420Upgrade Testnet04 = (>= 1_862_000) -- 2022-01-13T16:11:10
pact420Upgrade Development = (>= 90)
pact420Upgrade (FastTimedCPM g) | g == petersonChainGraph = (>= 5)
pact420Upgrade _ = const True

enforceKeysetFormats :: ChainwebVersion -> BlockHeight -> Bool
enforceKeysetFormats Mainnet01 = (>= 2_162_000) -- 2021-11-18T20:06:55
enforceKeysetFormats Testnet04 = (>= 1_701_000) -- 2021-11-18T17:54:36
enforceKeysetFormats Development = (>= 100)
enforceKeysetFormats (FastTimedCPM g) | g == petersonChainGraph = (>= 10)
enforceKeysetFormats _ = const True

doCheckTxHash :: ChainwebVersion -> BlockHeight -> Bool
doCheckTxHash Mainnet01 = (>= 2_349_800) -- 2022-01-23T02:53:38
doCheckTxHash Testnet04 = (>= 1_889_000) -- 2022-01-24T04:19:24
doCheckTxHash Development = (>= 110)
doCheckTxHash (FastTimedCPM g) | g == petersonChainGraph = (>= 7)
doCheckTxHash _ = const True

-- | Pact changes for Chainweb 2.13
--
chainweb213Pact :: ChainwebVersion -> BlockHeight -> Bool
chainweb213Pact Mainnet01 = (>= 2_447_315) -- 2022-02-26 00:00:00
chainweb213Pact Testnet04 = (>= 1_974_556) -- 2022-02-25 00:00:00
chainweb213Pact Development = (>= 95)
chainweb213Pact (FastTimedCPM g) | g == petersonChainGraph = (> 25)
chainweb213Pact _ = const True


-- | Pact and coin contract changes for Chainweb 2.14
--
chainweb214Pact
    :: AtOrAfter
    -> ChainwebVersion
    -> BlockHeight
    -> Bool
chainweb214Pact aoa v h = case aoa of
    At -> go (==) v h
    After -> go (<) v h
  where
    go f Mainnet01 = f 2605663 -- 2022-04-22T00:00:00Z
    go f Testnet04 = f 2134331 -- 2022-04-21T12:00:00Z
    go f Development = f 115
    go f (FastTimedCPM g) | g == petersonChainGraph = f 30
    go f _ = f 5

<<<<<<< HEAD
-- | Pact and coin contract changes for Chainweb 2.15
--
=======
>>>>>>> 28d9d4af
chainweb215Pact
    :: AtOrAfter
    -> ChainwebVersion
    -> BlockHeight
    -> Bool
chainweb215Pact aoa v h = case aoa of
    At -> go (==) v h
    After -> go (<) v h
  where
<<<<<<< HEAD
    go f Mainnet01 = f 2766637 -- 2022-06-17T00:00:00+00:00
    go f Testnet04 = f 2295440 -- 2022-06-16T12:00:00+00:00
=======
    go f Mainnet01 = f 2766637 --  2022-06-17 00:00:00+00:00
    go f Testnet04 = f 2295440 --  2022-06-16 12:00:00+00:00
>>>>>>> 28d9d4af
    go f Development = f 120
    go f (FastTimedCPM g) | g == petersonChainGraph = f 35
    go f _ = f 10

-- -------------------------------------------------------------------------- --
-- Header Validation Guards
--
-- The guards in this section encode when changes to validation rules for data
-- on the chain become effective.
--
-- Only the following types are allowed as parameters for guards
--
-- * BlockHeader,
-- * ParentHeader,
-- * BlockCreationTime, and
-- * ParentCreationTime
--
-- The result is a simple 'Bool'.
--
-- Guards should have meaningful names and should be used in a way that all
-- places in the code base that depend on the guard should reference the
-- respective guard. That way all dependent code can be easily identified using
-- ide tools, like for instance @grep@.
--
-- Each guard should have a description that provides background for the change
-- and provides all information needed for maintaining the code or code that
-- depends on it.
--

-- | Turn off slow epochs (emergency DA) for blocks from 80,000 onwward.
--
-- Emergency DA is considered a miss-feature.
--
-- It's intended purpose is to prevent chain hopping attacks, where an attacker
-- temporarily adds a large amount of hash power, thus increasing the
-- difficulty. When the hash power is removed, the remaining hash power may not
-- be enough to reach the next block in reasonable time.
--
-- In practice, emergency DAs cause more problems than they solve. In
-- particular, they increase the chance of deep forks. Also they make the
-- behavior of the system unpredictable in states of emergency, when stability
-- is usually more important than throughput.
--
slowEpochGuard
    :: ChainwebVersion
    -> BlockHeight
        -- ^ BlockHeight of parent Header
    -> Bool
slowEpochGuard Mainnet01 h = h < 80000
slowEpochGuard _ _ = False
{-# INLINE slowEpochGuard #-}

-- | Use the current block time for computing epoch start date and
-- target.
--
-- When this guard is switched off, there will be a single epoch of just 119
-- blocks. The target computation won't compensate for that, since the effects
-- are marginal.
--
oldTargetGuard :: ChainwebVersion -> BlockHeight -> Bool
oldTargetGuard Mainnet01 h = h < 452820 -- ~ 2020-04-04T00:00:00Z
oldTargetGuard _ _ = False
{-# INLINE oldTargetGuard #-}

-- | Skip validation of feature flags.
--
-- Unused feature flag bits are supposed to be set to 0. As of Chainweb 1.7, the
-- Feature Flag bytes and Nonce bytes have switched places in `BlockHeader`. For
-- live chains, enforcing the following condition must be ignored for the
-- historical blocks for which both the Nonce and Flags could be anything.
--
skipFeatureFlagValidationGuard :: ChainwebVersion -> BlockHeight -> Bool
skipFeatureFlagValidationGuard Mainnet01 h = h < 530500  -- ~ 2020-05-01T00:00:xxZ
skipFeatureFlagValidationGuard _ _ = False

oldDaGuard :: ChainwebVersion -> BlockHeight -> Bool
oldDaGuard Mainnet01 h = h < 771_414 -- ~ 2020-07-23 16:00:00
oldDaGuard Testnet04 h = h < 318_204 -- ~ 2020-07-23 16:00:00
oldDaGuard Development h = h < 13 -- after DA at 10
oldDaGuard _ _ = False<|MERGE_RESOLUTION|>--- conflicted
+++ resolved
@@ -944,11 +944,8 @@
     go f (FastTimedCPM g) | g == petersonChainGraph = f 30
     go f _ = f 5
 
-<<<<<<< HEAD
 -- | Pact and coin contract changes for Chainweb 2.15
 --
-=======
->>>>>>> 28d9d4af
 chainweb215Pact
     :: AtOrAfter
     -> ChainwebVersion
@@ -958,13 +955,8 @@
     At -> go (==) v h
     After -> go (<) v h
   where
-<<<<<<< HEAD
     go f Mainnet01 = f 2766637 -- 2022-06-17T00:00:00+00:00
     go f Testnet04 = f 2295440 -- 2022-06-16T12:00:00+00:00
-=======
-    go f Mainnet01 = f 2766637 --  2022-06-17 00:00:00+00:00
-    go f Testnet04 = f 2295440 --  2022-06-16 12:00:00+00:00
->>>>>>> 28d9d4af
     go f Development = f 120
     go f (FastTimedCPM g) | g == petersonChainGraph = f 35
     go f _ = f 10
