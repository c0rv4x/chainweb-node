--- conflicted
+++ resolved
@@ -240,14 +240,9 @@
     , _configPruneChainDatabase :: !Bool
     , _configBlockGasLimit :: !Mempool.GasLimit
     , _configCutFetchTimeout :: !Int
-<<<<<<< HEAD
     , _configCutLimitConfig :: !LimitConfig
+    , _configDisabledEndpoints :: ![T.Text]
     } deriving (Show, Eq, Generic)
-=======
-    , _configDisabledEndpoints :: ![T.Text]
-    }
-    deriving (Show, Eq, Generic)
->>>>>>> 583bcb11
 
 makeLenses ''ChainwebConfiguration
 
@@ -280,13 +275,9 @@
     , _configMempoolP2p = defaultEnableConfig defaultMempoolP2pConfig
     , _configPruneChainDatabase = True
     , _configBlockGasLimit = 100000
-<<<<<<< HEAD
     , _configCutFetchTimeout = 10000000
     , _configCutLimitConfig = LimitConfig 60 60 30 240
-=======
-    , _configCutFetchTimeout = 3000000
     , _configDisabledEndpoints = []
->>>>>>> 583bcb11
     }
 
 instance ToJSON ChainwebConfiguration where
@@ -307,11 +298,8 @@
         , "pruneChainDatabase" .= _configPruneChainDatabase o
         , "blockGasLimit" .= _configBlockGasLimit o
         , "cutFetchTimeout" .= _configCutFetchTimeout o
-<<<<<<< HEAD
         , "cutLimitConfig" .= _configCutLimitConfig o
-=======
         , "disabledEndpoints" .= _configDisabledEndpoints o
->>>>>>> 583bcb11
         ]
 
 instance FromJSON (ChainwebConfiguration -> ChainwebConfiguration) where
@@ -332,11 +320,8 @@
         <*< configPruneChainDatabase ..: "pruneChainDatabase" % o
         <*< configBlockGasLimit ..: "blockGasLimit" % o
         <*< configCutFetchTimeout ..: "cutFetchTimeout" % o
-<<<<<<< HEAD
         <*< configCutLimitConfig ..: "cutLimitConfig" % o
-=======
         <*< configDisabledEndpoints . from leftMonoidalUpdate %.: "disabledEndpoints" % o
->>>>>>> 583bcb11
 
 pChainwebConfiguration :: MParser ChainwebConfiguration
 pChainwebConfiguration = id
@@ -679,7 +664,15 @@
             void $ _pactValidateBlock pact bh payload
             logCr Info "pact db synchronized"
 
-<<<<<<< HEAD
+    routeBlacklist :: Middleware
+    routeBlacklist app req respond
+        | test = respond $ responseLBS status404 [] "Endpoint not supported by this node"
+        | otherwise = app req respond
+      where
+        test = any
+            (\x -> x `T.isPrefixOf` (T.intercalate "/" (pathInfo req)))
+            (_configDisabledEndpoints conf)
+
 -- -------------------------------------------------------------------------- --
 -- Throttler
 
@@ -721,16 +714,6 @@
 
 -- -------------------------------------------------------------------------- --
 -- Run Chainweb
-=======
-    routeBlacklist :: Middleware
-    routeBlacklist app req respond
-        | test = respond $ responseLBS status404 [] "Endpoint not supported by this node"
-        | otherwise = app req respond
-      where
-        test = any
-            (\x -> x `T.isPrefixOf` (T.intercalate "/" (pathInfo req)))
-            (_configDisabledEndpoints conf)
->>>>>>> 583bcb11
 
 -- | Starts server and runs all network clients
 --
@@ -744,16 +727,13 @@
     logg Info "start chainweb node"
     concurrently_
         -- 1. Start serving Rest API
-<<<<<<< HEAD
         (serve
-            $ httpLog
+            $ _chainwebRouteBlacklist cw
+            . httpLog
             . throttle (_chainwebPutPeerThrottler cw)
             . throttle (_chainwebMiningThrottler cw)
             . throttle (_chainwebThrottler cw)
         )
-=======
-        (serve (_chainwebRouteBlacklist cw . throttle (_chainwebThrottler cw) . httpLog))
->>>>>>> 583bcb11
         -- 2. Start Clients (with a delay of 500ms)
         (threadDelay 500000 >> clients)
   where
