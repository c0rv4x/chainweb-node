--- conflicted
+++ resolved
@@ -655,25 +655,14 @@
         else return id
 
     concurrentlies_
-<<<<<<< HEAD
-        -- 1. Start serving P2P API
-=======
 
         -- 1. Start serving Rest API
->>>>>>> eae5242f
         [ (if tls then serve else servePlain)
             $ httpLog
             . throttle (_chainwebPutPeerThrottler cw)
             . throttle (_chainwebMempoolThrottler cw)
             . throttle (_chainwebThrottler cw)
-<<<<<<< HEAD
             . p2pRequestSizeLimit
-        -- 2. Start Clients (with a delay of 500ms)
-        , threadDelay 500000 >> clients
-        -- 3. Start serving the service API
-        , threadDelay 500000 >> serveServiceApi (serviceHttpLog . serviceRequestSizeLimit)
-=======
-            . requestSizeLimit
             . p2pValidationMiddleware
 
         -- 2. Start Clients (with a delay of 500ms)
@@ -683,9 +672,8 @@
         , threadDelay 500000 >> do
             serveServiceApi
                 $ serviceHttpLog
-                . requestSizeLimit
+                . serviceRequestSizeLimit
                 . serviceApiValidationMiddleware
->>>>>>> eae5242f
         ]
 
   where
