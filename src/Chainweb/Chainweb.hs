--- conflicted
+++ resolved
@@ -607,7 +607,6 @@
     -> IO ()
 runChainweb cw = do
     logg Info "start chainweb node"
-<<<<<<< HEAD
     mkValidationMiddleware <- interleaveIO $
         OpenAPIValidation.mkValidationMiddleware (_chainwebLogger cw) (_chainwebVersion cw) (_chainwebManager cw)
     p2pValidationMiddleware <-
@@ -622,16 +621,6 @@
             logg Warn $ "OpenAPI spec validation enabled on service API, make sure this is what you want"
             mkValidationMiddleware
         else return id
-    runConcurrently $ ()
-        -- 1. Start serving Rest API
-        <$ Concurrently ((if tls then serve else servePlain)
-                $ httpLog
-                . throttle (_chainwebPutPeerThrottler cw)
-                . throttle (_chainwebThrottler cw)
-                . requestSizeLimit
-                . p2pValidationMiddleware
-            )
-=======
     concurrentlies_
         -- 1. Start serving Rest API
         [ (if tls then serve else servePlain)
@@ -639,16 +628,12 @@
             . throttle (_chainwebPutPeerThrottler cw)
             . throttle (_chainwebThrottler cw)
             . requestSizeLimit
->>>>>>> 67f9cff5
+            . p2pValidationMiddleware
         -- 2. Start Clients (with a delay of 500ms)
         , threadDelay 500000 >> clients
         -- 3. Start serving local API
-<<<<<<< HEAD
-        <* Concurrently (threadDelay 500000 >> serveServiceApi (serviceHttpLog . requestSizeLimit . serviceApiValidationMiddleware))
-=======
-        , threadDelay 500000 >> serveServiceApi (serviceHttpLog . requestSizeLimit)
+        , threadDelay 500000 >> serveServiceApi (serviceHttpLog . requestSizeLimit . serviceApiValidationMiddleware)
         ]
->>>>>>> 67f9cff5
 
   where
 
