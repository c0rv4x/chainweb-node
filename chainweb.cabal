--- conflicted
+++ resolved
@@ -404,13 +404,9 @@
         , tls-session-manager >= 0.0
         , token-bucket >= 0.1
         , transformers >= 0.5
-<<<<<<< HEAD
         , unliftio ^>= 0.2
-        , unordered-containers == 0.2.15.0
-=======
         , unordered-containers >= 0.2.16
         , uuid >= 1.3.15
->>>>>>> 4fc31a74
         , wai >= 3.2.2.1
         , wai-app-static >= 3.1.6.3
         , wai-cors >= 0.2.7
