--- conflicted
+++ resolved
@@ -102,10 +102,7 @@
     | SendFailure String
     | LocalFailure String
     | SpvFailure String
-<<<<<<< HEAD
-=======
     | GetBlockHeightFailure String
->>>>>>> cda46fc8
     deriving Show
 
 instance Exception PactTestFailure
