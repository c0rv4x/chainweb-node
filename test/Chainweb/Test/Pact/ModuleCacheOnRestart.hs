--- conflicted
+++ resolved
@@ -126,11 +126,7 @@
     doCoinbase = do
       bdb <- liftIO iobdb
       pwo <- execNewBlock mempty (ParentHeader genblock) noMiner
-<<<<<<< HEAD
-      liftIO $ addTestBlockDb bdb (succ $ _blockHeight genblock) (Nonce 0) (offsetBlockTime second) testChainId pwo
-=======
-      void $ liftIO $ addTestBlockDb bdb (Nonce 0) (offsetBlockTime second) testChainId pwo
->>>>>>> 28764eb2
+      void $ liftIO $ addTestBlockDb bdb (succ $ _blockHeight genblock) (Nonce 0) (offsetBlockTime second) testChainId pwo
       nextH <- liftIO $ getParentTestBlockDb bdb testChainId
       void $ execValidateBlock mempty nextH (payloadWithOutputsToPayloadData pwo)
 
@@ -248,11 +244,7 @@
       bdb <- liftIO iobdb
       prevH <- liftIO $ getParentTestBlockDb bdb testChainId
       pwo <- execNewBlock mempty (ParentHeader prevH) noMiner
-<<<<<<< HEAD
-      liftIO $ addTestBlockDb bdb (succ $ _blockHeight prevH) (Nonce 0) (offsetBlockTime second) testChainId pwo
-=======
-      void $ liftIO $ addTestBlockDb bdb (Nonce 0) (offsetBlockTime second) testChainId pwo
->>>>>>> 28764eb2
+      void $ liftIO $ addTestBlockDb bdb (succ $ _blockHeight prevH) (Nonce 0) (offsetBlockTime second) testChainId pwo
       nextH <- liftIO $ getParentTestBlockDb bdb testChainId
       (valPWO, _g) <- execValidateBlock mempty nextH (payloadWithOutputsToPayloadData pwo)
       return (nextH, valPWO)
