--- conflicted
+++ resolved
@@ -456,11 +456,7 @@
         (Just gasError1) (getFailureMsg . resultOf <$> cr)
 
   where
-<<<<<<< HEAD
     sid = unsafeChainId 0
-    resultOf (CommandResult _ _ (PactResult pr) _ _ _ _) = pr
-=======
->>>>>>> c740c5e0
     gasError0 = Just $ Left $
       Pact.PactError Pact.GasError def [] "Tx too big (4), limit 1"
     gasError1 = "Gas limit (5) exceeded: 6"
