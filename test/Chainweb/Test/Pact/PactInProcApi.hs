{-# LANGUAGE DeriveGeneric #-}
{-# LANGUAGE ExplicitForAll #-}
{-# LANGUAGE MultiWayIf #-}
{-# LANGUAGE OverloadedStrings #-}
{-# LANGUAGE ScopedTypeVariables #-}
{-# LANGUAGE TypeFamilies #-}

-- |
-- Module: Chainweb.Test.PactInProcApi
-- Copyright: Copyright © 2019 Kadena LLC.
-- License: See LICENSE file
-- Maintainer: Mark Nichols <mark@kadena.io>
-- Stability: experimental
--
-- Unit test for Pact execution via (inprocess) API in Chainweb
--
module Chainweb.Test.Pact.PactInProcApi
( tests
) where

import Control.Concurrent.MVar.Strict
import Control.Exception
import Control.Lens hiding ((.=))
import Control.Monad

import Data.Aeson (object, (.=))
import qualified Data.ByteString.Lazy as BL
import Data.List (isInfixOf)
import qualified Data.Text as T
import qualified Data.Vector as V
import qualified Data.Yaml as Y

import GHC.Generics

import System.IO.Extra
import System.LogLevel

import Test.Tasty
import Test.Tasty.HUnit

-- internal modules

import Pact.Parse
import qualified Pact.Types.ChainId as P
import Pact.Types.ChainMeta
import Pact.Types.Command

import Chainweb.BlockHeader
import Chainweb.BlockHeader.Genesis
import Chainweb.Cut.TestBlockDb
import Chainweb.ChainId
import Chainweb.Miner.Pact
import Chainweb.Pact.Backend.Types
import Chainweb.Pact.Service.BlockValidation
import Chainweb.Pact.Service.PactQueue (PactQueue)
import Chainweb.Pact.Service.Types
import Chainweb.Payload
import Chainweb.Test.Pact.Utils
import Chainweb.Test.Utils
import Chainweb.Transaction
import Chainweb.Version
import Chainweb.Utils

testVersion :: ChainwebVersion
testVersion = FastTimedCPM peterson

cid :: ChainId
cid = someChainId testVersion

genesisHeader :: BlockHeader
genesisHeader = genesisBlockHeader testVersion cid

tests :: ScheduledTest
tests = ScheduledTest label $
    withResource (newMVar "1") (const $ return()) $ \noncer ->
    testGroup label
    [ withPactTestBlockDb testVersion cid Warn testMemPoolAccess conf
          (newBlockTest "new-block-0")
    , withPactTestBlockDb testVersion cid Warn testMemPoolAccess conf
          newBlockAndValidate
    , withPactTestBlockDb testVersion cid Warn (testMempoolChainData noncer) conf
          (newBlockRewindValidate noncer)
    , withPactTestBlockDb testVersion cid Warn testEmptyMemPool conf
          (newBlockTest "empty-block-tests")
    , withPactTestBlockDb testVersion cid Quiet badlistMPA  conf
          badlistNewBlockTest
    ]
  where
    label = "Chainweb.Test.Pact.PactInProcApi"
    conf = defaultPactServiceConfig


newBlockTest :: String -> IO (PactQueue,TestBlockDb) -> TestTree
newBlockTest label reqIO = golden label $ do
<<<<<<< HEAD
    reqQ <- reqIO
    let genesisHeader = genesisBlockHeader testVersion cid
    respVar <- newBlock noMiner (ParentHeader genesisHeader) reqQ
=======
    (reqQ,_) <- reqIO
    let blockTime = Time $ secondsToTimeSpan $ Seconds $ succ 1000000
    respVar <- newBlock noMiner (ParentHeader genesisHeader) (BlockCreationTime blockTime) reqQ
>>>>>>> a7e57fd3
    goldenBytes "new-block" =<< takeMVar respVar

forSuccess :: String -> IO (MVar (Either PactException a)) -> IO a
forSuccess msg mvio = (`catch` handler) $ do
  mv <- mvio
  takeMVar mv >>= \r -> case r of
    Left e -> assertFailure $ msg ++ ": got failure result: " ++ show e
    Right v -> return v
  where
    handler (e :: SomeException) = assertFailure $ msg ++ ": exception thrown: " ++ show e

runBlock
  :: PactQueue
     -> TestBlockDb -> Time Micros -> String -> IO ()
runBlock q bdb blockTime msg = do
  ph <- getParentTestBlockDb bdb cid
  nb <- forSuccess (msg <> ": newblock") $
        newBlock noMiner (ParentHeader ph) (BlockCreationTime blockTime) q
  forM_ (chainIds testVersion) $ \c -> do
    let o | c == cid = nb
          | otherwise = emptyPayload
    addTestBlockDb bdb (Nonce 0) (\_ _ -> blockTime) c o
  nextH <- getParentTestBlockDb bdb cid
  void $ forSuccess "newBlockAndValidate: validate" $
       validateBlock nextH (payloadWithOutputsToPayloadData nb) q


newBlockAndValidate :: IO (PactQueue,TestBlockDb) -> TestTree
newBlockAndValidate reqIO = testCase "newBlockAndValidate" $ do
  (q,bdb) <- reqIO
  let blockTime = Time $ secondsToTimeSpan $ Seconds $ succ 1000000
  void $ runBlock q bdb blockTime "newBlockAndValidate"

newBlockRewindValidate :: IO (MVar T.Text) -> IO (PactQueue,TestBlockDb) -> TestTree
newBlockRewindValidate noncer reqIO = testCase "newBlockRewindValidate" $ do
  (q,bdb) <- reqIO
  nonce <- noncer
  let blockTime = Time $ secondsToTimeSpan $ Seconds $ succ 1000000
  cut0 <- readMVar $ _bdbCut bdb -- genesis cut

  -- cut 1a
  runBlock q bdb blockTime "newBlockRewindValidate-1a"
  cut1a <- readMVar $ _bdbCut bdb

  -- rewind, cut 1b
  void $ swapMVar (_bdbCut bdb) cut0
  void $ swapMVar nonce "1'"
  runBlock q bdb blockTime "newBlockRewindValidate-1b"

  -- rewind to cut 1a to trigger replay with chain data bug
  void $ swapMVar (_bdbCut bdb) cut1a
  void $ swapMVar nonce "2"
  let bt2 = succ blockTime
  runBlock q bdb bt2 "newBlockRewindValidate-2"






data GotTxBadList = GotTxBadList
  deriving (Show, Generic)
instance Exception GotTxBadList

badlistMPA :: MemPoolAccess
badlistMPA = mempty
    { mpaGetBlock = \_ _ _ _ -> getBadBlock
    , mpaBadlistTx = \_ -> throwIO GotTxBadList
    }
  where
    getBadBlock = do
        d <- adminData
        let inputs = V.fromList [ PactTransaction "(+ 1 2)" d ]
        txs0 <- goldenTestTransactions inputs
        let setGP = modifyPayloadWithText . set (pMeta . pmGasPrice)
        let setGL = modifyPayloadWithText . set (pMeta . pmGasLimit)
        -- this should exceed the account balance
        let txs = flip V.map txs0 $
                  fmap (setGP 1000000000000000 . setGL 99999)
        return txs

badlistNewBlockTest :: IO (PactQueue,TestBlockDb) -> TestTree
badlistNewBlockTest reqIO = testCase "badlist-new-block-test" $ do
    (reqQ,_) <- reqIO
    expectBadlistException $ do
        m <- newBlock noMiner (ParentHeader genesisHeader) reqQ
        takeMVar m >>= either throwIO (const (return ()))
  where
<<<<<<< HEAD
    cid = someChainId testVersion
    genesisHeader = genesisBlockHeader testVersion cid
=======
    blockTime = BlockCreationTime $ Time $ secondsToTimeSpan $
                Seconds $ succ 1000000
>>>>>>> a7e57fd3
    -- verify that the pact service attempts to badlist the bad tx at mempool
    expectBadlistException m = do
        let wrap = m >> fail "expected exception"
        let onEx (e :: PactException) =
                if "GotTxBadList" `isInfixOf` show e
                  then return ()
                  else throwIO e
        wrap `catch` onEx

_localTest :: IO PactQueue -> ScheduledTest
_localTest reqIO = goldenSch "local" $ do
    reqQ <- reqIO
    locVar0c <- _testLocal >>= \t -> local t reqQ
    goldenBytes "local" =<< takeMVar locVar0c

goldenBytes :: Y.ToJSON a => Exception e => String -> Either e a -> IO BL.ByteString
goldenBytes label (Left e) = assertFailure $ label ++ ": " ++ show e
goldenBytes label (Right a) = return $ BL.fromStrict $ Y.encode $ object
    [ "test-group" .= label
    , "results" .= a
    ]

-- moved here, should NEVER be in production code:
-- you can't modify a payload without recomputing hash/signatures
modifyPayloadWithText
    :: (Payload PublicMeta ParsedCode -> Payload PublicMeta ParsedCode)
    -> PayloadWithText
    -> PayloadWithText
modifyPayloadWithText f pwt = mkPayloadWithText newPayload
  where
    oldPayload = payloadObj pwt
    newPayload = f oldPayload

testMemPoolAccess :: MemPoolAccess
testMemPoolAccess = mempty
    { mpaGetBlock = \validate bh hash _header ->
        getTestBlock validate bh hash
    }
  where
    getTestBlock validate bHeight bHash = do
        moduleStr <- readFile' $ testPactFilesDir ++ "test1.pact"
        d <- adminData
        let txs = V.fromList
              [ PactTransaction (T.pack moduleStr) d
              , PactTransaction "(create-table test1.accounts)" d
              , PactTransaction "(test1.create-global-accounts)" d
              , PactTransaction "(test1.transfer \"Acct1\" \"Acct2\" 1.00)" d
              , PactTransaction "(at 'prev-block-hash (chain-data))" d
              , PactTransaction "(at 'block-time (chain-data))" d
              , PactTransaction "(at 'block-height (chain-data))" d
              , PactTransaction "(at 'gas-limit (chain-data))" d
              , PactTransaction "(at 'gas-price (chain-data))" d
              , PactTransaction "(at 'chain-id (chain-data))" d
              , PactTransaction "(at 'sender (chain-data))" d
              ]
        let f = modifyPayloadWithText . set (pMeta . pmCreationTime)
            g = modifyPayloadWithText . set (pMeta . pmTTL)
        outtxs' <- goldenTestTransactions txs
        let outtxs = flip V.map outtxs' $ \tx ->
                let ttl = TTLSeconds $ ParsedInteger $ 24 * 60 * 60
                in fmap ((g ttl) . (f (TxCreationTime $ ParsedInteger 0))) tx
                    -- genesisBlockHeader has block time 0
        oks <- validate bHeight bHash outtxs
        unless (V.and oks) $ fail $ mconcat
            [ "tx failed validation! input list: \n"
            , show txs
            , "\n\nouttxs: "
            , show outtxs
            , "\n\noks: "
            , show oks ]
        return outtxs


testEmptyMemPool :: MemPoolAccess
testEmptyMemPool = mempty
    { mpaGetBlock = \_ _ _ _ -> goldenTestTransactions V.empty
    }

testMempoolChainData :: IO (MVar T.Text) -> MemPoolAccess
testMempoolChainData noncer = mempty {
  mpaGetBlock = \_ _ _ bh -> ts bh
  }
  where
    ts bh = do
      let txs = V.fromList [ PactTransaction "(chain-data)" Nothing ]
          c = P.ChainId $ sshow (chainIdInt (_blockChainId bh) :: Integer)
      n <- readMVar =<< noncer
      ks <- testKeyPairs sender00KeyPair Nothing
      mkTestExecTransactions "sender00" c ks n 10000 0.01 1000 1000000 txs


_testLocal :: IO ChainwebTransaction
_testLocal = do
    d <- adminData
    fmap (head . V.toList)
      $ goldenTestTransactions
      $ V.fromList [ PactTransaction "(test1.read-account \"Acct1\")" d ]
{-
cmdBlocks :: Vector (Vector String)
cmdBlocks =  V.fromList
    [ V.fromList
          [ "(test1.transfer \"Acct1\" \"Acct2\" 5.00)"
          , "(test1.transfer \"Acct1\" \"Acct2\" 6.00)" ]
    , V.fromList
          [ "(test1.transfer \"Acct1\" \"Acct2\" 10.00)"
          , "(test1.transfer \"Acct1\" \"Acct2\" 11.00)" ]
    ]
-}<|MERGE_RESOLUTION|>--- conflicted
+++ resolved
@@ -57,6 +57,7 @@
 import Chainweb.Payload
 import Chainweb.Test.Pact.Utils
 import Chainweb.Test.Utils
+import Chainweb.Time
 import Chainweb.Transaction
 import Chainweb.Version
 import Chainweb.Utils
@@ -92,15 +93,8 @@
 
 newBlockTest :: String -> IO (PactQueue,TestBlockDb) -> TestTree
 newBlockTest label reqIO = golden label $ do
-<<<<<<< HEAD
-    reqQ <- reqIO
-    let genesisHeader = genesisBlockHeader testVersion cid
+    (reqQ,_) <- reqIO
     respVar <- newBlock noMiner (ParentHeader genesisHeader) reqQ
-=======
-    (reqQ,_) <- reqIO
-    let blockTime = Time $ secondsToTimeSpan $ Seconds $ succ 1000000
-    respVar <- newBlock noMiner (ParentHeader genesisHeader) (BlockCreationTime blockTime) reqQ
->>>>>>> a7e57fd3
     goldenBytes "new-block" =<< takeMVar respVar
 
 forSuccess :: String -> IO (MVar (Either PactException a)) -> IO a
@@ -112,13 +106,11 @@
   where
     handler (e :: SomeException) = assertFailure $ msg ++ ": exception thrown: " ++ show e
 
-runBlock
-  :: PactQueue
-     -> TestBlockDb -> Time Micros -> String -> IO ()
+runBlock :: PactQueue -> TestBlockDb -> Time Micros -> String -> IO ()
 runBlock q bdb blockTime msg = do
   ph <- getParentTestBlockDb bdb cid
   nb <- forSuccess (msg <> ": newblock") $
-        newBlock noMiner (ParentHeader ph) (BlockCreationTime blockTime) q
+        newBlock noMiner (ParentHeader ph) q
   forM_ (chainIds testVersion) $ \c -> do
     let o | c == cid = nb
           | otherwise = emptyPayload
@@ -189,13 +181,6 @@
         m <- newBlock noMiner (ParentHeader genesisHeader) reqQ
         takeMVar m >>= either throwIO (const (return ()))
   where
-<<<<<<< HEAD
-    cid = someChainId testVersion
-    genesisHeader = genesisBlockHeader testVersion cid
-=======
-    blockTime = BlockCreationTime $ Time $ secondsToTimeSpan $
-                Seconds $ succ 1000000
->>>>>>> a7e57fd3
     -- verify that the pact service attempts to badlist the bad tx at mempool
     expectBadlistException m = do
         let wrap = m >> fail "expected exception"
