{-# LANGUAGE BangPatterns #-}
{-# LANGUAGE CPP #-}
{-# LANGUAGE DataKinds #-}
{-# LANGUAGE DeriveAnyClass #-}
{-# LANGUAGE DeriveGeneric #-}
{-# LANGUAGE DerivingStrategies #-}
{-# LANGUAGE LambdaCase #-}
{-# LANGUAGE MultiParamTypeClasses #-}
{-# LANGUAGE MultiWayIf #-}
{-# LANGUAGE NumericUnderscores #-}
{-# LANGUAGE OverloadedStrings #-}
{-# LANGUAGE RankNTypes #-}
{-# LANGUAGE ScopedTypeVariables #-}
{-# LANGUAGE TypeApplications #-}

-- |
-- Module: Chainweb.Test.MultiNode
-- Copyright: Copyright © 2018 - 2020 Kadena LLC.
-- License: MIT
-- Maintainer: Lars Kuhtz <lars@kadena.io>
-- Stability: experimental
--
-- # Test Configuration
--
-- The test runs
--
-- * for a short time,
-- * on a small chain,
-- * over a fast and reliable network,
-- * with a limited number of nodes.
--
-- The configuration defines a scaled down, accelerated chain that tries to
-- similulate a full-scale chain in a miniaturized settings.
--
module Chainweb.Test.MultiNode ( test, replayTest ) where

#ifndef DEBUG_MULTINODE_TEST
#define DEBUG_MULTINODE_TEST 0
#endif

import Control.Concurrent
import Control.Concurrent.Async
import Control.DeepSeq
import Control.Exception
import Control.Lens (set, view)
import Control.Monad

import Data.Aeson
import Data.Foldable
import qualified Data.HashMap.Strict as HM
import qualified Data.HashSet as HS
import Data.IORef
import qualified Data.List as L
import qualified Data.Text as T
import qualified Data.Text.Encoding as T
import qualified Data.Text.IO as T
#if DEBUG_MULTINODE_TEST
import qualified Data.Text.IO as T
#endif

import GHC.Generics

import Numeric.Natural

import qualified Streaming.Prelude as S

import System.IO.Temp
import System.LogLevel
import System.Timeout

import Test.Tasty
import Test.Tasty.HUnit

-- internal modules

import Chainweb.BlockHash
import Chainweb.BlockHeader
import Chainweb.BlockHeight
import Chainweb.Chainweb
import Chainweb.Chainweb.Configuration
import Chainweb.Chainweb.CutResources
import Chainweb.Chainweb.PeerResources
import Chainweb.Cut
import Chainweb.CutDB
import Chainweb.Graph
import Chainweb.Logger
import Chainweb.Miner.Config
import Chainweb.Miner.Pact
import Chainweb.Test.P2P.Peer.BootstrapConfig
import Chainweb.Test.Utils
import Chainweb.Time (Seconds(..))
import Chainweb.Utils
import Chainweb.Version
import Chainweb.Version.Utils
import Chainweb.WebBlockHeaderDB

import Data.CAS.RocksDB

import P2P.Node.Configuration
import P2P.Peer

-- -------------------------------------------------------------------------- --
-- * Configuration
--
-- This test runs
--
-- * for a short time,
-- * on a small chain,
-- * over a fast and reliable network,
-- * with a limited number of nodes.
--
-- The configuration defines a scaled down, accelerated chain that tries to
-- similulate a full-scale chain in a miniaturized settings.
--

-- | Test Configuration for a scaled down Test chainweb.
--
multiConfig
    :: ChainwebVersion
    -> Natural
        -- ^ number of node
    -> ChainwebConfiguration
multiConfig v n = defaultChainwebConfiguration v
    & set (configP2p . p2pConfigPeer . peerConfigHost) host
    & set (configP2p . p2pConfigPeer . peerConfigPort) 0
    & set (configP2p . p2pConfigPeer . peerConfigInterface) interface
        -- Only listen on the loopback device. On Mac OS X this prevents the
        -- firewall dialog form poping up.

    & set (configP2p . p2pConfigKnownPeers) mempty
    & set (configP2p . p2pConfigIgnoreBootstrapNodes) True
        -- The bootstrap peer info is set later after the bootstrap nodes
        -- has started and got its port assigned.

    & set (configP2p . p2pConfigMaxPeerCount) (n * 2)
        -- We make room for all test peers in peer db.

    & set (configP2p . p2pConfigMaxSessionCount) 4
        -- We set this to a low number in order to keep the network sparse (or
        -- at last no being a clique) and to also limit the number of
        -- port allocations

    & set (configP2p . p2pConfigSessionTimeout) 20
        -- Use short sessions to cover session timeouts and setup logic in the
        -- test.

    & set (configP2p . p2pConfigBootstrapReachability) 0
        -- disable reachability test, which is unreliable during testing

    & set (configMining . miningCoordination . coordinationEnabled) True
    & set (configMining . miningInNode) miner

    & set configReintroTxs True
        -- enable transaction re-introduction

    & set configThrottling throttling
        -- throttling is effectively disabled to not slow down the test nodes

    & set (configServiceApi . serviceApiConfigPort) 0
    & set (configServiceApi . serviceApiConfigInterface) interface
  where
    miner = NodeMiningConfig
        { _nodeMiningEnabled = True
        , _nodeMiner = noMiner
        , _nodeTestMiners = MinerCount n
        }

    throttling = defaultThrottlingConfig
        { _throttlingRate = 10_000 -- per second
        , _throttlingMiningRate = 10_000 --  per second
        , _throttlingPeerRate = 10_000 -- per second, one for each p2p network
        , _throttlingLocalRate = 10_000  -- per 10 seconds
        }

-- | Configure a bootstrap node
--
multiBootstrapConfig
    :: ChainwebConfiguration
    -> ChainwebConfiguration
multiBootstrapConfig conf = conf
    & set (configP2p . p2pConfigPeer) peerConfig
    & set (configP2p . p2pConfigKnownPeers) []
  where
    peerConfig = (head $ bootstrapPeerConfig $ _configChainwebVersion conf)
        & set peerConfigPort 0
        -- Normally, the port of bootstrap nodes is hard-coded. But in
        -- test-suites that may run concurrently we want to use a port that is
        -- assigned by the OS.

        & set peerConfigHost host
        & set peerConfigInterface interface

-- -------------------------------------------------------------------------- --
-- Minimal Node Setup that logs conensus state to the given mvar

harvestConsensusState
    :: GenericLogger
    -> MVar ConsensusState
    -> Int
    -> StartedChainweb logger
    -> IO ()
harvestConsensusState _ _ _ (Replayed _ _) =
    error "harvestConsensusState: doesn't work when replaying, replays don't do consensus"
harvestConsensusState logger stateVar nid (StartedChainweb cw) = do
    runChainweb cw `finally` do
        logFunctionText logger Info "write sample data"
        modifyMVar_ stateVar $ \state -> force <$>
            sampleConsensusState
                nid
                (view (chainwebCutResources . cutsCutDb . cutDbWebBlockHeaderDb) cw)
                (view (chainwebCutResources . cutsCutDb) cw)
                state
        logFunctionText logger Info "shutdown node"

multiNode
    :: LogLevel
    -> (T.Text -> IO ())
    -> MVar PeerInfo
    -> ChainwebConfiguration
    -> RocksDb
    -> Int
        -- ^ Unique node id. Node id 0 is used for the bootstrap node
    -> (forall logger. Int -> StartedChainweb logger -> IO ())
    -> IO ()
multiNode loglevel write bootstrapPeerInfoVar conf rdb nid inner = do
    withSystemTempDirectory "multiNode-backup-dir" $ \backupTmpDir ->
        withSystemTempDirectory "multiNode-pact-db" $ \tmpDir ->
            withChainweb conf logger nodeRocksDb (pactDbDir tmpDir) backupTmpDir False $ \cw -> do
                case cw of
                    StartedChainweb cw' ->
                        when (nid == 0) $ putMVar bootstrapPeerInfoVar
                            $ view (chainwebPeer . peerResPeer . peerInfo) cw'
                    Replayed _ _ -> return ()
                inner nid cw
  where
    pactDbDir tmpDir = tmpDir <> "/" <> show nid

    logger :: GenericLogger
    logger = addLabel ("node", toText nid) $ genericLogger loglevel write

<<<<<<< HEAD
    nodeRocksDb = set rocksDbNamespace (T.encodeUtf8 $ toText nid) rdb
=======
    sample cw = modifyMVar_ stateVar $ \state -> force <$>
        sampleConsensusState
            nid
            (view (chainwebCutResources . cutsCutDb . cutDbWebBlockHeaderDb) cw)
            (view (chainwebCutResources . cutsCutDb) cw)
            state

    nodeRocksDb = rdb { _rocksDbNamespace = T.encodeUtf8 $ toText nid }
>>>>>>> 6e5d32bc

-- -------------------------------------------------------------------------- --
-- Run Nodes

runNodes
    :: LogLevel
    -> (T.Text -> IO ())
    -> ChainwebConfiguration
    -> Natural
        -- ^ number of nodes
    -> RocksDb
    -> (forall logger. Int -> StartedChainweb logger -> IO ())
    -> IO ()
runNodes loglevel write baseConf n rdb inner = do
    -- NOTE: pact is enabled until we have a good way to disable it globally in
    -- "Chainweb.Chainweb".
    --
    -- TODO: disable pact for these tests
    --

    bootstrapPortVar <- newEmptyMVar
        -- this is a hack for testing: normally bootstrap node peer infos are
        -- hardcoded. To avoid conflicts in concurrent test runs we extract an
        -- OS assigned port from the bootstrap node during startup and inject it
        -- into the configuration of the remaining nodes.

    forConcurrently_ [0 .. int n - 1] $ \i -> do
        threadDelay (500_000 * int i)

        conf <- if
            | i == 0 ->
                return $ multiBootstrapConfig baseConf
            | otherwise ->
                setBootstrapPeerInfo <$> readMVar bootstrapPortVar <*> pure baseConf

        multiNode loglevel write bootstrapPortVar conf rdb i inner

runNodesForSeconds
    :: LogLevel
        -- ^ Loglevel
    -> (T.Text -> IO ())
        -- ^ logging backend callback
    -> ChainwebConfiguration
    -> Natural
        -- ^ Number of chainweb consensus nodes
    -> Seconds
        -- ^ test duration in seconds
    -> RocksDb
    -> (forall logger. Int -> StartedChainweb logger -> IO ())
    -> IO ()
runNodesForSeconds loglevel write baseConf n (Seconds seconds) rdb inner = do
    void $ timeout (int seconds * 1_000_000)
        $ runNodes loglevel write baseConf n rdb inner

replayTest
    :: LogLevel
    -> ChainwebVersion
    -> Natural
    -> TestTree
replayTest loglevel v n = testCaseSteps name $ \step -> do
    let tastylog = step . T.unpack
    withTempRocksDb "replay-test" $ \rdb -> do
        tastylog "phase 1..."
        stateVar <- newMVar $ emptyConsensusState v
        let ct = harvestConsensusState (genericLogger loglevel T.putStrLn) stateVar
        runNodesForSeconds loglevel T.putStrLn (multiConfig v n) n 60 rdb ct
        Just stats1 <- consensusStateSummary <$> swapMVar stateVar (emptyConsensusState v)
        assertGe "maximum cut height before reset" (Actual $ _statMaxHeight stats1) (Expected $ 10)
        tastylog $ sshow stats1
        tastylog $ "phase 2... resetting"
        runNodesForSeconds loglevel T.putStrLn (multiConfig v n & set (configCuts . cutInitialBlockHeightLimit) (Just 5)) n 30 rdb ct
        state2 <- swapMVar stateVar (emptyConsensusState v)
        let stats2 = fromJuste $ consensusStateSummary state2
        tastylog $ sshow stats2
        assertLe "minimum cut height after reset" (Actual $ _statAvgHeight stats2) (Expected $ _statAvgHeight stats1)
        assertGe "block count after reset" (Actual $ _statBlockCount stats2) (Expected $ _statBlockCount stats1)
        tastylog $ "phase 3... replaying"
        let replayInitialHeight = 5
        firstReplayCompleteRef <- newIORef False
        runNodesForSeconds loglevel T.putStrLn
            (multiConfig v n
                & set (configCuts . cutInitialBlockHeightLimit) (Just replayInitialHeight)
                & set configOnlySyncPact True)
            n (Seconds 20) rdb $ \nid cw -> case cw of
                Replayed l u -> do
                    writeIORef firstReplayCompleteRef True
                    _ <- flip HM.traverseWithKey (_cutMap l) $ \cid bh ->
                        assertEqual ("lower chain " <> sshow cid) replayInitialHeight (_blockHeight bh)
                    assertEqual "upper cut" (_stateCutMap state2 HM.! nid) u
                    _ <- flip HM.traverseWithKey (_cutMap u) $ \cid bh ->
                        assertGe ("upper chain " <> sshow cid) (Actual $ _blockHeight bh) (Expected replayInitialHeight)
                    return ()
                _ -> error "replayTest: not a replay"
        assertEqual "first replay completion" True =<< readIORef firstReplayCompleteRef
        let fastForwardHeight = 10
        tastylog $ "phase 4... replaying with fast-forward limit"
        secondReplayCompleteRef <- newIORef False
        runNodesForSeconds loglevel T.putStrLn
            (multiConfig v n
                & set (configCuts . cutInitialBlockHeightLimit) (Just replayInitialHeight)
                & set (configCuts . cutFastForwardBlockHeightLimit) (Just fastForwardHeight)
                & set configOnlySyncPact True)
            n (Seconds 20) rdb $ \_ cw -> case cw of
                Replayed l u -> do
                    writeIORef secondReplayCompleteRef True
                    _ <- flip HM.traverseWithKey (_cutMap l) $ \cid bh ->
                        assertEqual ("lower chain " <> sshow cid) replayInitialHeight (_blockHeight bh)
                    _ <- flip HM.traverseWithKey (_cutMap u) $ \cid bh ->
                        assertEqual ("upper chain " <> sshow cid) fastForwardHeight (_blockHeight bh)
                    return ()
                _ -> error "replayTest: not a replay"
        assertEqual "second replay completion" True =<< readIORef secondReplayCompleteRef
        tastylog "done."
    where
    name = "ConsensusNetwork [replay]"

-- -------------------------------------------------------------------------- --
-- Test

test
    :: LogLevel
    -> ChainwebVersion
    -> Natural
    -> Seconds
    -> TestTree
test loglevel v n seconds = testCaseSteps name $ \f -> do
    let tastylog = f . T.unpack
#if DEBUG_MULTINODE_TEST
    -- useful for debugging, requires import of Data.Text.IO.
    let logFun = T.putStrLn
        maxLogMsgs = 100_000
#else
    let logFun = tastylog
        maxLogMsgs = 60
#endif

    -- Count log messages and only print the first 60 messages
    var <- newMVar (0 :: Int)
    let countedLog msg = modifyMVar_ var $ \c -> force (succ c) <$
            when (c < maxLogMsgs) (logFun msg)
    withTempRocksDb "multinode-tests" $ \rdb -> do
        stateVar <- newEmptyMVar
        runNodesForSeconds loglevel countedLog (multiConfig v n) n seconds rdb
            (harvestConsensusState (genericLogger loglevel logFun) stateVar)
        consensusStateSummary <$> readMVar stateVar >>= \case
            Nothing -> assertFailure "chainweb didn't make any progress"
            Just stats -> do
                logsCount <- readMVar var
                tastylog $ "Number of logs: " <> sshow logsCount
                tastylog $ "Expected BlockCount: " <> sshow (expectedBlockCount v seconds) -- 80 + 19.5 * 20
                tastylog $ encodeToText stats
                tastylog $ encodeToText $ object
                    [ "maxEfficiency%" .= (realToFrac (bc $ _statMaxHeight stats) * (100 :: Double) / int (_statBlockCount stats))
                    , "minEfficiency%" .= (realToFrac (bc $ _statMinHeight stats) * (100 :: Double) / int (_statBlockCount stats))
                    , "medEfficiency%" .= (realToFrac (bc $ _statMedHeight stats) * (100 :: Double) / int (_statBlockCount stats))
                    , "avgEfficiency%" .= (realToFrac (bc $ round (_statAvgHeight stats)) * (100 :: Double) / int (_statBlockCount stats))
                    ]

                (assertGe "number of blocks") (Actual $ _statBlockCount stats) (Expected $ _statBlockCount l)
                (assertGe "maximum cut height") (Actual $ _statMaxHeight stats) (Expected $ _statMaxHeight l)
                (assertGe "minimum cut height") (Actual $ _statMinHeight stats) (Expected $ _statMinHeight l)
                (assertGe "median cut height") (Actual $ _statMedHeight stats) (Expected $ _statMedHeight l)
                (assertGe "average cut height") (Actual $ _statAvgHeight stats) (Expected $ _statAvgHeight l)

                (assertLe "maximum cut height") (Actual $ _statMaxHeight stats) (Expected $ _statMaxHeight u)
                (assertLe "minimum cut height") (Actual $ _statMinHeight stats) (Expected $ _statMinHeight u)
                (assertLe "median cut height") (Actual $ _statMedHeight stats) (Expected $ _statMedHeight u)
                (assertLe "average cut height") (Actual $ _statAvgHeight stats) (Expected $ _statAvgHeight u)

  where
    l = lowerStats v seconds
    u = upperStats v seconds

    name = "ConsensusNetwork (nodes: " <> show n <> ", seconds: " <> show seconds <> ")"

    bc x = blockCountAtCutHeight v x - order (chainGraphAtCutHeight v x)

-- -------------------------------------------------------------------------- --
-- Results

data ConsensusState = ConsensusState
    { _stateBlockHashes :: !(HS.HashSet BlockHash)
        -- ^ for short tests this is fine. For larger test runs we should
        -- use HyperLogLog+

    , _stateCutMap :: !(HM.HashMap Int Cut)
        -- ^ Node Id map
    , _stateChainwebVersion :: !ChainwebVersion
    }
    deriving (Show, Generic, NFData)

instance HasChainwebVersion ConsensusState where
    _chainwebVersion = _stateChainwebVersion
    {-# INLINE _chainwebVersion #-}

emptyConsensusState :: ChainwebVersion -> ConsensusState
emptyConsensusState v = ConsensusState mempty mempty v

sampleConsensusState
    :: Int
        -- ^ node Id
    -> WebBlockHeaderDb
    -> CutDb cas
    -> ConsensusState
    -> IO ConsensusState
sampleConsensusState nid bhdb cutdb s = do
    !hashes' <- webEntries bhdb
        $ S.fold_ (flip HS.insert) (_stateBlockHashes s) id
        . S.map _blockHash
    !c <- _cut cutdb
    return $! s
        { _stateBlockHashes = hashes'
        , _stateCutMap = HM.insert nid c (_stateCutMap s)
        }

data Stats = Stats
    { _statBlockCount :: !Natural
    , _statMaxHeight :: !CutHeight
    , _statMinHeight :: !CutHeight
    , _statMedHeight :: !CutHeight
    , _statAvgHeight :: !Double
    }
    deriving (Show, Eq, Ord, Generic, ToJSON)

consensusStateSummary :: ConsensusState -> Maybe Stats
consensusStateSummary s
    | HM.null (_stateCutMap s) = Nothing
    | otherwise = Just Stats
        { _statBlockCount = int $ hashCount
        , _statMaxHeight = maxHeight
        , _statMinHeight = minHeight
        , _statMedHeight = medHeight
        , _statAvgHeight = avgHeight
        }
  where
    cutHeights = _cutHeight <$> _stateCutMap s
    graph = chainGraphAt_ s
        $ maximum . concatMap chainHeights
        $ toList
        $ _stateCutMap s
    hashCount = HS.size (_stateBlockHashes s) - int (order graph)

    avg :: Foldable f => Real a => f a -> Double
    avg f = realToFrac (sum $ toList f) / realToFrac (length f)

    median :: Foldable f => Ord a => f a -> a
    median f = (!! ((length f + 1) `div` 2)) $ L.sort (toList f)

    minHeight = minimum $ HM.elems cutHeights
    maxHeight = maximum $ HM.elems cutHeights
    avgHeight = avg $ HM.elems cutHeights
    medHeight = median $ HM.elems cutHeights

expectedBlockCount :: ChainwebVersion -> Seconds -> Double
expectedBlockCount v s = expectedGlobalBlockCountAfterSeconds v s

lowerStats :: ChainwebVersion -> Seconds -> Stats
lowerStats v seconds = Stats
    { _statBlockCount = round $ ebc * 0.6 -- temporarily, was 0.8
    , _statMaxHeight = round $ ebc * 0.5 -- temporarily, was 0.7
    , _statMinHeight = round $ ebc * 0.1 -- temporarily, was 0.3
    , _statMedHeight = round $ ebc * 0.5
    , _statAvgHeight = ebc * 0.5
    }
  where
    ebc = expectedBlockCount v seconds


upperStats :: ChainwebVersion -> Seconds -> Stats
upperStats v seconds = Stats
    { _statBlockCount = round $ ebc * 1.4
    , _statMaxHeight = round $ ech * 1.4
    , _statMinHeight = round $ ech * 1.4
    , _statMedHeight = round $ ech * 1.4
    , _statAvgHeight = ech * 1.4
    }
  where
    ebc = expectedBlockCount v seconds
    ech = expectedCutHeightAfterSeconds v seconds
<|MERGE_RESOLUTION|>--- conflicted
+++ resolved
@@ -238,18 +238,7 @@
     logger :: GenericLogger
     logger = addLabel ("node", toText nid) $ genericLogger loglevel write
 
-<<<<<<< HEAD
-    nodeRocksDb = set rocksDbNamespace (T.encodeUtf8 $ toText nid) rdb
-=======
-    sample cw = modifyMVar_ stateVar $ \state -> force <$>
-        sampleConsensusState
-            nid
-            (view (chainwebCutResources . cutsCutDb . cutDbWebBlockHeaderDb) cw)
-            (view (chainwebCutResources . cutsCutDb) cw)
-            state
-
     nodeRocksDb = rdb { _rocksDbNamespace = T.encodeUtf8 $ toText nid }
->>>>>>> 6e5d32bc
 
 -- -------------------------------------------------------------------------- --
 -- Run Nodes
